#
# Copyright (c) 2005, 2016, Oracle and/or its affiliates. All rights reserved.
# DO NOT ALTER OR REMOVE COPYRIGHT NOTICES OR THIS FILE HEADER.
#
# This code is free software; you can redistribute it and/or modify it
# under the terms of the GNU General Public License version 2 only, as
# published by the Free Software Foundation.
#
# This code is distributed in the hope that it will be useful, but WITHOUT
# ANY WARRANTY; without even the implied warranty of MERCHANTABILITY or
# FITNESS FOR A PARTICULAR PURPOSE.  See the GNU General Public License
# version 2 for more details (a copy is included in the LICENSE file that
# accompanied this code).
#
# You should have received a copy of the GNU General Public License version
# 2 along with this work; if not, write to the Free Software Foundation,
# Inc., 51 Franklin St, Fifth Floor, Boston, MA 02110-1301 USA.
#
# Please contact Oracle, 500 Oracle Parkway, Redwood Shores, CA 94065 USA
# or visit www.oracle.com if you need additional information or have any
# questions.
#

#

# This file identifies the root of the test-suite hierarchy.
# It also contains test-suite configuration information.

# The list of keywords supported in this test suite
keys=cte_test jcmd nmt regression gc stress

groups=TEST.groups [closed/TEST.groups]

# Source files for classes that will be used at the beginning of each test suite run,
# to determine additional characteristics of the system for use with the @requires tag.
# Note: compiled bootlibs code will be located in the folder 'bootClasses'
requires.extraPropDefns = ../../test/jtreg-ext/requires/VMProps.java [../../closed/test/jtreg-ext/requires/VMPropsExt.java]
requires.extraPropDefns.bootlibs = ../../test/lib/sun
requires.extraPropDefns.vmOpts = -XX:+UnlockDiagnosticVMOptions -XX:+WhiteBoxAPI -Xbootclasspath/a:bootClasses
requires.properties= \
    sun.arch.data.model \
    vm.simpleArch \
    vm.flightRecorder \
    vm.gc.G1 \
    vm.gc.Serial \
    vm.gc.Parallel \
    vm.gc.ConcMarkSweep \
<<<<<<< HEAD
=======
    vm.jvmci \
>>>>>>> bdf15eb4
    vm.debug

# Tests using jtreg 4.2 b04 features
requiredVersion=4.2 b04

# Path to libraries in the topmost test directory. This is needed so @library
# does not need ../../ notation to reach them
external.lib.roots = ../../

# Use new module options
useNewOptions=true<|MERGE_RESOLUTION|>--- conflicted
+++ resolved
@@ -45,10 +45,7 @@
     vm.gc.Serial \
     vm.gc.Parallel \
     vm.gc.ConcMarkSweep \
-<<<<<<< HEAD
-=======
     vm.jvmci \
->>>>>>> bdf15eb4
     vm.debug
 
 # Tests using jtreg 4.2 b04 features
