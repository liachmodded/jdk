/*
 * Copyright (c) 2001, 2013, Oracle and/or its affiliates. All rights reserved.
 * DO NOT ALTER OR REMOVE COPYRIGHT NOTICES OR THIS FILE HEADER.
 *
 * This code is free software; you can redistribute it and/or modify it
 * under the terms of the GNU General Public License version 2 only, as
 * published by the Free Software Foundation.
 *
 * This code is distributed in the hope that it will be useful, but WITHOUT
 * ANY WARRANTY; without even the implied warranty of MERCHANTABILITY or
 * FITNESS FOR A PARTICULAR PURPOSE.  See the GNU General Public License
 * version 2 for more details (a copy is included in the LICENSE file that
 * accompanied this code).
 *
 * You should have received a copy of the GNU General Public License version
 * 2 along with this work; if not, write to the Free Software Foundation,
 * Inc., 51 Franklin St, Fifth Floor, Boston, MA 02110-1301 USA.
 *
 * Please contact Oracle, 500 Oracle Parkway, Redwood Shores, CA 94065 USA
 * or visit www.oracle.com if you need additional information or have any
 * questions.
 *
 */

#include "precompiled.hpp"
#include "code/icBuffer.hpp"
#include "gc_implementation/g1/bufferingOopClosure.hpp"
#include "gc_implementation/g1/concurrentG1Refine.hpp"
#include "gc_implementation/g1/concurrentG1RefineThread.hpp"
#include "gc_implementation/g1/concurrentMarkThread.inline.hpp"
#include "gc_implementation/g1/g1AllocRegion.inline.hpp"
#include "gc_implementation/g1/g1CollectedHeap.inline.hpp"
#include "gc_implementation/g1/g1CollectorPolicy.hpp"
#include "gc_implementation/g1/g1ErgoVerbose.hpp"
#include "gc_implementation/g1/g1EvacFailure.hpp"
#include "gc_implementation/g1/g1GCPhaseTimes.hpp"
#include "gc_implementation/g1/g1Log.hpp"
#include "gc_implementation/g1/g1MarkSweep.hpp"
#include "gc_implementation/g1/g1OopClosures.inline.hpp"
#include "gc_implementation/g1/g1RemSet.inline.hpp"
#include "gc_implementation/g1/g1YCTypes.hpp"
#include "gc_implementation/g1/heapRegion.inline.hpp"
#include "gc_implementation/g1/heapRegionRemSet.hpp"
#include "gc_implementation/g1/heapRegionSeq.inline.hpp"
#include "gc_implementation/g1/vm_operations_g1.hpp"
#include "gc_implementation/shared/gcHeapSummary.hpp"
#include "gc_implementation/shared/gcTimer.hpp"
#include "gc_implementation/shared/gcTrace.hpp"
#include "gc_implementation/shared/gcTraceTime.hpp"
#include "gc_implementation/shared/isGCActiveMark.hpp"
#include "memory/gcLocker.inline.hpp"
#include "memory/genOopClosures.inline.hpp"
#include "memory/generationSpec.hpp"
#include "memory/referenceProcessor.hpp"
#include "oops/oop.inline.hpp"
#include "oops/oop.pcgc.inline.hpp"
#include "runtime/aprofiler.hpp"
#include "runtime/vmThread.hpp"

size_t G1CollectedHeap::_humongous_object_threshold_in_words = 0;

// turn it on so that the contents of the young list (scan-only /
// to-be-collected) are printed at "strategic" points before / during
// / after the collection --- this is useful for debugging
#define YOUNG_LIST_VERBOSE 0
// CURRENT STATUS
// This file is under construction.  Search for "FIXME".

// INVARIANTS/NOTES
//
// All allocation activity covered by the G1CollectedHeap interface is
// serialized by acquiring the HeapLock.  This happens in mem_allocate
// and allocate_new_tlab, which are the "entry" points to the
// allocation code from the rest of the JVM.  (Note that this does not
// apply to TLAB allocation, which is not part of this interface: it
// is done by clients of this interface.)

// Notes on implementation of parallelism in different tasks.
//
// G1ParVerifyTask uses heap_region_par_iterate_chunked() for parallelism.
// The number of GC workers is passed to heap_region_par_iterate_chunked().
// It does use run_task() which sets _n_workers in the task.
// G1ParTask executes g1_process_strong_roots() ->
// SharedHeap::process_strong_roots() which calls eventually to
// CardTableModRefBS::par_non_clean_card_iterate_work() which uses
// SequentialSubTasksDone.  SharedHeap::process_strong_roots() also
// directly uses SubTasksDone (_process_strong_tasks field in SharedHeap).
//

// Local to this file.

class RefineCardTableEntryClosure: public CardTableEntryClosure {
  SuspendibleThreadSet* _sts;
  G1RemSet* _g1rs;
  ConcurrentG1Refine* _cg1r;
  bool _concurrent;
public:
  RefineCardTableEntryClosure(SuspendibleThreadSet* sts,
                              G1RemSet* g1rs,
                              ConcurrentG1Refine* cg1r) :
    _sts(sts), _g1rs(g1rs), _cg1r(cg1r), _concurrent(true)
  {}
  bool do_card_ptr(jbyte* card_ptr, int worker_i) {
    bool oops_into_cset = _g1rs->refine_card(card_ptr, worker_i, false);
    // This path is executed by the concurrent refine or mutator threads,
    // concurrently, and so we do not care if card_ptr contains references
    // that point into the collection set.
    assert(!oops_into_cset, "should be");

    if (_concurrent && _sts->should_yield()) {
      // Caller will actually yield.
      return false;
    }
    // Otherwise, we finished successfully; return true.
    return true;
  }
  void set_concurrent(bool b) { _concurrent = b; }
};


class ClearLoggedCardTableEntryClosure: public CardTableEntryClosure {
  int _calls;
  G1CollectedHeap* _g1h;
  CardTableModRefBS* _ctbs;
  int _histo[256];
public:
  ClearLoggedCardTableEntryClosure() :
    _calls(0)
  {
    _g1h = G1CollectedHeap::heap();
    _ctbs = (CardTableModRefBS*)_g1h->barrier_set();
    for (int i = 0; i < 256; i++) _histo[i] = 0;
  }
  bool do_card_ptr(jbyte* card_ptr, int worker_i) {
    if (_g1h->is_in_reserved(_ctbs->addr_for(card_ptr))) {
      _calls++;
      unsigned char* ujb = (unsigned char*)card_ptr;
      int ind = (int)(*ujb);
      _histo[ind]++;
      *card_ptr = -1;
    }
    return true;
  }
  int calls() { return _calls; }
  void print_histo() {
    gclog_or_tty->print_cr("Card table value histogram:");
    for (int i = 0; i < 256; i++) {
      if (_histo[i] != 0) {
        gclog_or_tty->print_cr("  %d: %d", i, _histo[i]);
      }
    }
  }
};

class RedirtyLoggedCardTableEntryClosure: public CardTableEntryClosure {
  int _calls;
  G1CollectedHeap* _g1h;
  CardTableModRefBS* _ctbs;
public:
  RedirtyLoggedCardTableEntryClosure() :
    _calls(0)
  {
    _g1h = G1CollectedHeap::heap();
    _ctbs = (CardTableModRefBS*)_g1h->barrier_set();
  }
  bool do_card_ptr(jbyte* card_ptr, int worker_i) {
    if (_g1h->is_in_reserved(_ctbs->addr_for(card_ptr))) {
      _calls++;
      *card_ptr = 0;
    }
    return true;
  }
  int calls() { return _calls; }
};

class RedirtyLoggedCardTableEntryFastClosure : public CardTableEntryClosure {
public:
  bool do_card_ptr(jbyte* card_ptr, int worker_i) {
    *card_ptr = CardTableModRefBS::dirty_card_val();
    return true;
  }
};

YoungList::YoungList(G1CollectedHeap* g1h) :
    _g1h(g1h), _head(NULL), _length(0), _last_sampled_rs_lengths(0),
    _survivor_head(NULL), _survivor_tail(NULL), _survivor_length(0) {
  guarantee(check_list_empty(false), "just making sure...");
}

void YoungList::push_region(HeapRegion *hr) {
  assert(!hr->is_young(), "should not already be young");
  assert(hr->get_next_young_region() == NULL, "cause it should!");

  hr->set_next_young_region(_head);
  _head = hr;

  _g1h->g1_policy()->set_region_eden(hr, (int) _length);
  ++_length;
}

void YoungList::add_survivor_region(HeapRegion* hr) {
  assert(hr->is_survivor(), "should be flagged as survivor region");
  assert(hr->get_next_young_region() == NULL, "cause it should!");

  hr->set_next_young_region(_survivor_head);
  if (_survivor_head == NULL) {
    _survivor_tail = hr;
  }
  _survivor_head = hr;
  ++_survivor_length;
}

void YoungList::empty_list(HeapRegion* list) {
  while (list != NULL) {
    HeapRegion* next = list->get_next_young_region();
    list->set_next_young_region(NULL);
    list->uninstall_surv_rate_group();
    list->set_not_young();
    list = next;
  }
}

void YoungList::empty_list() {
  assert(check_list_well_formed(), "young list should be well formed");

  empty_list(_head);
  _head = NULL;
  _length = 0;

  empty_list(_survivor_head);
  _survivor_head = NULL;
  _survivor_tail = NULL;
  _survivor_length = 0;

  _last_sampled_rs_lengths = 0;

  assert(check_list_empty(false), "just making sure...");
}

bool YoungList::check_list_well_formed() {
  bool ret = true;

  uint length = 0;
  HeapRegion* curr = _head;
  HeapRegion* last = NULL;
  while (curr != NULL) {
    if (!curr->is_young()) {
      gclog_or_tty->print_cr("### YOUNG REGION "PTR_FORMAT"-"PTR_FORMAT" "
                             "incorrectly tagged (y: %d, surv: %d)",
                             curr->bottom(), curr->end(),
                             curr->is_young(), curr->is_survivor());
      ret = false;
    }
    ++length;
    last = curr;
    curr = curr->get_next_young_region();
  }
  ret = ret && (length == _length);

  if (!ret) {
    gclog_or_tty->print_cr("### YOUNG LIST seems not well formed!");
    gclog_or_tty->print_cr("###   list has %u entries, _length is %u",
                           length, _length);
  }

  return ret;
}

bool YoungList::check_list_empty(bool check_sample) {
  bool ret = true;

  if (_length != 0) {
    gclog_or_tty->print_cr("### YOUNG LIST should have 0 length, not %u",
                  _length);
    ret = false;
  }
  if (check_sample && _last_sampled_rs_lengths != 0) {
    gclog_or_tty->print_cr("### YOUNG LIST has non-zero last sampled RS lengths");
    ret = false;
  }
  if (_head != NULL) {
    gclog_or_tty->print_cr("### YOUNG LIST does not have a NULL head");
    ret = false;
  }
  if (!ret) {
    gclog_or_tty->print_cr("### YOUNG LIST does not seem empty");
  }

  return ret;
}

void
YoungList::rs_length_sampling_init() {
  _sampled_rs_lengths = 0;
  _curr               = _head;
}

bool
YoungList::rs_length_sampling_more() {
  return _curr != NULL;
}

void
YoungList::rs_length_sampling_next() {
  assert( _curr != NULL, "invariant" );
  size_t rs_length = _curr->rem_set()->occupied();

  _sampled_rs_lengths += rs_length;

  // The current region may not yet have been added to the
  // incremental collection set (it gets added when it is
  // retired as the current allocation region).
  if (_curr->in_collection_set()) {
    // Update the collection set policy information for this region
    _g1h->g1_policy()->update_incremental_cset_info(_curr, rs_length);
  }

  _curr = _curr->get_next_young_region();
  if (_curr == NULL) {
    _last_sampled_rs_lengths = _sampled_rs_lengths;
    // gclog_or_tty->print_cr("last sampled RS lengths = %d", _last_sampled_rs_lengths);
  }
}

void
YoungList::reset_auxilary_lists() {
  guarantee( is_empty(), "young list should be empty" );
  assert(check_list_well_formed(), "young list should be well formed");

  // Add survivor regions to SurvRateGroup.
  _g1h->g1_policy()->note_start_adding_survivor_regions();
  _g1h->g1_policy()->finished_recalculating_age_indexes(true /* is_survivors */);

  int young_index_in_cset = 0;
  for (HeapRegion* curr = _survivor_head;
       curr != NULL;
       curr = curr->get_next_young_region()) {
    _g1h->g1_policy()->set_region_survivor(curr, young_index_in_cset);

    // The region is a non-empty survivor so let's add it to
    // the incremental collection set for the next evacuation
    // pause.
    _g1h->g1_policy()->add_region_to_incremental_cset_rhs(curr);
    young_index_in_cset += 1;
  }
  assert((uint) young_index_in_cset == _survivor_length, "post-condition");
  _g1h->g1_policy()->note_stop_adding_survivor_regions();

  _head   = _survivor_head;
  _length = _survivor_length;
  if (_survivor_head != NULL) {
    assert(_survivor_tail != NULL, "cause it shouldn't be");
    assert(_survivor_length > 0, "invariant");
    _survivor_tail->set_next_young_region(NULL);
  }

  // Don't clear the survivor list handles until the start of
  // the next evacuation pause - we need it in order to re-tag
  // the survivor regions from this evacuation pause as 'young'
  // at the start of the next.

  _g1h->g1_policy()->finished_recalculating_age_indexes(false /* is_survivors */);

  assert(check_list_well_formed(), "young list should be well formed");
}

void YoungList::print() {
  HeapRegion* lists[] = {_head,   _survivor_head};
  const char* names[] = {"YOUNG", "SURVIVOR"};

  for (unsigned int list = 0; list < ARRAY_SIZE(lists); ++list) {
    gclog_or_tty->print_cr("%s LIST CONTENTS", names[list]);
    HeapRegion *curr = lists[list];
    if (curr == NULL)
      gclog_or_tty->print_cr("  empty");
    while (curr != NULL) {
      gclog_or_tty->print_cr("  "HR_FORMAT", P: "PTR_FORMAT "N: "PTR_FORMAT", age: %4d",
                             HR_FORMAT_PARAMS(curr),
                             curr->prev_top_at_mark_start(),
                             curr->next_top_at_mark_start(),
                             curr->age_in_surv_rate_group_cond());
      curr = curr->get_next_young_region();
    }
  }

  gclog_or_tty->print_cr("");
}

void G1CollectedHeap::push_dirty_cards_region(HeapRegion* hr)
{
  // Claim the right to put the region on the dirty cards region list
  // by installing a self pointer.
  HeapRegion* next = hr->get_next_dirty_cards_region();
  if (next == NULL) {
    HeapRegion* res = (HeapRegion*)
      Atomic::cmpxchg_ptr(hr, hr->next_dirty_cards_region_addr(),
                          NULL);
    if (res == NULL) {
      HeapRegion* head;
      do {
        // Put the region to the dirty cards region list.
        head = _dirty_cards_region_list;
        next = (HeapRegion*)
          Atomic::cmpxchg_ptr(hr, &_dirty_cards_region_list, head);
        if (next == head) {
          assert(hr->get_next_dirty_cards_region() == hr,
                 "hr->get_next_dirty_cards_region() != hr");
          if (next == NULL) {
            // The last region in the list points to itself.
            hr->set_next_dirty_cards_region(hr);
          } else {
            hr->set_next_dirty_cards_region(next);
          }
        }
      } while (next != head);
    }
  }
}

HeapRegion* G1CollectedHeap::pop_dirty_cards_region()
{
  HeapRegion* head;
  HeapRegion* hr;
  do {
    head = _dirty_cards_region_list;
    if (head == NULL) {
      return NULL;
    }
    HeapRegion* new_head = head->get_next_dirty_cards_region();
    if (head == new_head) {
      // The last region.
      new_head = NULL;
    }
    hr = (HeapRegion*)Atomic::cmpxchg_ptr(new_head, &_dirty_cards_region_list,
                                          head);
  } while (hr != head);
  assert(hr != NULL, "invariant");
  hr->set_next_dirty_cards_region(NULL);
  return hr;
}

void G1CollectedHeap::stop_conc_gc_threads() {
  _cg1r->stop();
  _cmThread->stop();
}

#ifdef ASSERT
// A region is added to the collection set as it is retired
// so an address p can point to a region which will be in the
// collection set but has not yet been retired.  This method
// therefore is only accurate during a GC pause after all
// regions have been retired.  It is used for debugging
// to check if an nmethod has references to objects that can
// be move during a partial collection.  Though it can be
// inaccurate, it is sufficient for G1 because the conservative
// implementation of is_scavengable() for G1 will indicate that
// all nmethods must be scanned during a partial collection.
bool G1CollectedHeap::is_in_partial_collection(const void* p) {
  HeapRegion* hr = heap_region_containing(p);
  return hr != NULL && hr->in_collection_set();
}
#endif

// Returns true if the reference points to an object that
// can move in an incremental collection.
bool G1CollectedHeap::is_scavengable(const void* p) {
  G1CollectedHeap* g1h = G1CollectedHeap::heap();
  G1CollectorPolicy* g1p = g1h->g1_policy();
  HeapRegion* hr = heap_region_containing(p);
  if (hr == NULL) {
     // null
     assert(p == NULL, err_msg("Not NULL " PTR_FORMAT ,p));
     return false;
  } else {
    return !hr->isHumongous();
  }
}

void G1CollectedHeap::check_ct_logs_at_safepoint() {
  DirtyCardQueueSet& dcqs = JavaThread::dirty_card_queue_set();
  CardTableModRefBS* ct_bs = (CardTableModRefBS*)barrier_set();

  // Count the dirty cards at the start.
  CountNonCleanMemRegionClosure count1(this);
  ct_bs->mod_card_iterate(&count1);
  int orig_count = count1.n();

  // First clear the logged cards.
  ClearLoggedCardTableEntryClosure clear;
  dcqs.set_closure(&clear);
  dcqs.apply_closure_to_all_completed_buffers();
  dcqs.iterate_closure_all_threads(false);
  clear.print_histo();

  // Now ensure that there's no dirty cards.
  CountNonCleanMemRegionClosure count2(this);
  ct_bs->mod_card_iterate(&count2);
  if (count2.n() != 0) {
    gclog_or_tty->print_cr("Card table has %d entries; %d originally",
                           count2.n(), orig_count);
  }
  guarantee(count2.n() == 0, "Card table should be clean.");

  RedirtyLoggedCardTableEntryClosure redirty;
  JavaThread::dirty_card_queue_set().set_closure(&redirty);
  dcqs.apply_closure_to_all_completed_buffers();
  dcqs.iterate_closure_all_threads(false);
  gclog_or_tty->print_cr("Log entries = %d, dirty cards = %d.",
                         clear.calls(), orig_count);
  guarantee(redirty.calls() == clear.calls(),
            "Or else mechanism is broken.");

  CountNonCleanMemRegionClosure count3(this);
  ct_bs->mod_card_iterate(&count3);
  if (count3.n() != orig_count) {
    gclog_or_tty->print_cr("Should have restored them all: orig = %d, final = %d.",
                           orig_count, count3.n());
    guarantee(count3.n() >= orig_count, "Should have restored them all.");
  }

  JavaThread::dirty_card_queue_set().set_closure(_refine_cte_cl);
}

// Private class members.

G1CollectedHeap* G1CollectedHeap::_g1h;

// Private methods.

HeapRegion*
G1CollectedHeap::new_region_try_secondary_free_list() {
  MutexLockerEx x(SecondaryFreeList_lock, Mutex::_no_safepoint_check_flag);
  while (!_secondary_free_list.is_empty() || free_regions_coming()) {
    if (!_secondary_free_list.is_empty()) {
      if (G1ConcRegionFreeingVerbose) {
        gclog_or_tty->print_cr("G1ConcRegionFreeing [region alloc] : "
                               "secondary_free_list has %u entries",
                               _secondary_free_list.length());
      }
      // It looks as if there are free regions available on the
      // secondary_free_list. Let's move them to the free_list and try
      // again to allocate from it.
      append_secondary_free_list();

      assert(!_free_list.is_empty(), "if the secondary_free_list was not "
             "empty we should have moved at least one entry to the free_list");
      HeapRegion* res = _free_list.remove_head();
      if (G1ConcRegionFreeingVerbose) {
        gclog_or_tty->print_cr("G1ConcRegionFreeing [region alloc] : "
                               "allocated "HR_FORMAT" from secondary_free_list",
                               HR_FORMAT_PARAMS(res));
      }
      return res;
    }

    // Wait here until we get notified either when (a) there are no
    // more free regions coming or (b) some regions have been moved on
    // the secondary_free_list.
    SecondaryFreeList_lock->wait(Mutex::_no_safepoint_check_flag);
  }

  if (G1ConcRegionFreeingVerbose) {
    gclog_or_tty->print_cr("G1ConcRegionFreeing [region alloc] : "
                           "could not allocate from secondary_free_list");
  }
  return NULL;
}

HeapRegion* G1CollectedHeap::new_region(size_t word_size, bool do_expand) {
  assert(!isHumongous(word_size) || word_size <= HeapRegion::GrainWords,
         "the only time we use this to allocate a humongous region is "
         "when we are allocating a single humongous region");

  HeapRegion* res;
  if (G1StressConcRegionFreeing) {
    if (!_secondary_free_list.is_empty()) {
      if (G1ConcRegionFreeingVerbose) {
        gclog_or_tty->print_cr("G1ConcRegionFreeing [region alloc] : "
                               "forced to look at the secondary_free_list");
      }
      res = new_region_try_secondary_free_list();
      if (res != NULL) {
        return res;
      }
    }
  }
  res = _free_list.remove_head_or_null();
  if (res == NULL) {
    if (G1ConcRegionFreeingVerbose) {
      gclog_or_tty->print_cr("G1ConcRegionFreeing [region alloc] : "
                             "res == NULL, trying the secondary_free_list");
    }
    res = new_region_try_secondary_free_list();
  }
  if (res == NULL && do_expand && _expand_heap_after_alloc_failure) {
    // Currently, only attempts to allocate GC alloc regions set
    // do_expand to true. So, we should only reach here during a
    // safepoint. If this assumption changes we might have to
    // reconsider the use of _expand_heap_after_alloc_failure.
    assert(SafepointSynchronize::is_at_safepoint(), "invariant");

    ergo_verbose1(ErgoHeapSizing,
                  "attempt heap expansion",
                  ergo_format_reason("region allocation request failed")
                  ergo_format_byte("allocation request"),
                  word_size * HeapWordSize);
    if (expand(word_size * HeapWordSize)) {
      // Given that expand() succeeded in expanding the heap, and we
      // always expand the heap by an amount aligned to the heap
      // region size, the free list should in theory not be empty. So
      // it would probably be OK to use remove_head(). But the extra
      // check for NULL is unlikely to be a performance issue here (we
      // just expanded the heap!) so let's just be conservative and
      // use remove_head_or_null().
      res = _free_list.remove_head_or_null();
    } else {
      _expand_heap_after_alloc_failure = false;
    }
  }
  return res;
}

uint G1CollectedHeap::humongous_obj_allocate_find_first(uint num_regions,
                                                        size_t word_size) {
  assert(isHumongous(word_size), "word_size should be humongous");
  assert(num_regions * HeapRegion::GrainWords >= word_size, "pre-condition");

  uint first = G1_NULL_HRS_INDEX;
  if (num_regions == 1) {
    // Only one region to allocate, no need to go through the slower
    // path. The caller will attempt the expansion if this fails, so
    // let's not try to expand here too.
    HeapRegion* hr = new_region(word_size, false /* do_expand */);
    if (hr != NULL) {
      first = hr->hrs_index();
    } else {
      first = G1_NULL_HRS_INDEX;
    }
  } else {
    // We can't allocate humongous regions while cleanupComplete() is
    // running, since some of the regions we find to be empty might not
    // yet be added to the free list and it is not straightforward to
    // know which list they are on so that we can remove them. Note
    // that we only need to do this if we need to allocate more than
    // one region to satisfy the current humongous allocation
    // request. If we are only allocating one region we use the common
    // region allocation code (see above).
    wait_while_free_regions_coming();
    append_secondary_free_list_if_not_empty_with_lock();

    if (free_regions() >= num_regions) {
      first = _hrs.find_contiguous(num_regions);
      if (first != G1_NULL_HRS_INDEX) {
        for (uint i = first; i < first + num_regions; ++i) {
          HeapRegion* hr = region_at(i);
          assert(hr->is_empty(), "sanity");
          assert(is_on_master_free_list(hr), "sanity");
          hr->set_pending_removal(true);
        }
        _free_list.remove_all_pending(num_regions);
      }
    }
  }
  return first;
}

HeapWord*
G1CollectedHeap::humongous_obj_allocate_initialize_regions(uint first,
                                                           uint num_regions,
                                                           size_t word_size) {
  assert(first != G1_NULL_HRS_INDEX, "pre-condition");
  assert(isHumongous(word_size), "word_size should be humongous");
  assert(num_regions * HeapRegion::GrainWords >= word_size, "pre-condition");

  // Index of last region in the series + 1.
  uint last = first + num_regions;

  // We need to initialize the region(s) we just discovered. This is
  // a bit tricky given that it can happen concurrently with
  // refinement threads refining cards on these regions and
  // potentially wanting to refine the BOT as they are scanning
  // those cards (this can happen shortly after a cleanup; see CR
  // 6991377). So we have to set up the region(s) carefully and in
  // a specific order.

  // The word size sum of all the regions we will allocate.
  size_t word_size_sum = (size_t) num_regions * HeapRegion::GrainWords;
  assert(word_size <= word_size_sum, "sanity");

  // This will be the "starts humongous" region.
  HeapRegion* first_hr = region_at(first);
  // The header of the new object will be placed at the bottom of
  // the first region.
  HeapWord* new_obj = first_hr->bottom();
  // This will be the new end of the first region in the series that
  // should also match the end of the last region in the series.
  HeapWord* new_end = new_obj + word_size_sum;
  // This will be the new top of the first region that will reflect
  // this allocation.
  HeapWord* new_top = new_obj + word_size;

  // First, we need to zero the header of the space that we will be
  // allocating. When we update top further down, some refinement
  // threads might try to scan the region. By zeroing the header we
  // ensure that any thread that will try to scan the region will
  // come across the zero klass word and bail out.
  //
  // NOTE: It would not have been correct to have used
  // CollectedHeap::fill_with_object() and make the space look like
  // an int array. The thread that is doing the allocation will
  // later update the object header to a potentially different array
  // type and, for a very short period of time, the klass and length
  // fields will be inconsistent. This could cause a refinement
  // thread to calculate the object size incorrectly.
  Copy::fill_to_words(new_obj, oopDesc::header_size(), 0);

  // We will set up the first region as "starts humongous". This
  // will also update the BOT covering all the regions to reflect
  // that there is a single object that starts at the bottom of the
  // first region.
  first_hr->set_startsHumongous(new_top, new_end);

  // Then, if there are any, we will set up the "continues
  // humongous" regions.
  HeapRegion* hr = NULL;
  for (uint i = first + 1; i < last; ++i) {
    hr = region_at(i);
    hr->set_continuesHumongous(first_hr);
  }
  // If we have "continues humongous" regions (hr != NULL), then the
  // end of the last one should match new_end.
  assert(hr == NULL || hr->end() == new_end, "sanity");

  // Up to this point no concurrent thread would have been able to
  // do any scanning on any region in this series. All the top
  // fields still point to bottom, so the intersection between
  // [bottom,top] and [card_start,card_end] will be empty. Before we
  // update the top fields, we'll do a storestore to make sure that
  // no thread sees the update to top before the zeroing of the
  // object header and the BOT initialization.
  OrderAccess::storestore();

  // Now that the BOT and the object header have been initialized,
  // we can update top of the "starts humongous" region.
  assert(first_hr->bottom() < new_top && new_top <= first_hr->end(),
         "new_top should be in this region");
  first_hr->set_top(new_top);
  if (_hr_printer.is_active()) {
    HeapWord* bottom = first_hr->bottom();
    HeapWord* end = first_hr->orig_end();
    if ((first + 1) == last) {
      // the series has a single humongous region
      _hr_printer.alloc(G1HRPrinter::SingleHumongous, first_hr, new_top);
    } else {
      // the series has more than one humongous regions
      _hr_printer.alloc(G1HRPrinter::StartsHumongous, first_hr, end);
    }
  }

  // Now, we will update the top fields of the "continues humongous"
  // regions. The reason we need to do this is that, otherwise,
  // these regions would look empty and this will confuse parts of
  // G1. For example, the code that looks for a consecutive number
  // of empty regions will consider them empty and try to
  // re-allocate them. We can extend is_empty() to also include
  // !continuesHumongous(), but it is easier to just update the top
  // fields here. The way we set top for all regions (i.e., top ==
  // end for all regions but the last one, top == new_top for the
  // last one) is actually used when we will free up the humongous
  // region in free_humongous_region().
  hr = NULL;
  for (uint i = first + 1; i < last; ++i) {
    hr = region_at(i);
    if ((i + 1) == last) {
      // last continues humongous region
      assert(hr->bottom() < new_top && new_top <= hr->end(),
             "new_top should fall on this region");
      hr->set_top(new_top);
      _hr_printer.alloc(G1HRPrinter::ContinuesHumongous, hr, new_top);
    } else {
      // not last one
      assert(new_top > hr->end(), "new_top should be above this region");
      hr->set_top(hr->end());
      _hr_printer.alloc(G1HRPrinter::ContinuesHumongous, hr, hr->end());
    }
  }
  // If we have continues humongous regions (hr != NULL), then the
  // end of the last one should match new_end and its top should
  // match new_top.
  assert(hr == NULL ||
         (hr->end() == new_end && hr->top() == new_top), "sanity");

  assert(first_hr->used() == word_size * HeapWordSize, "invariant");
  _summary_bytes_used += first_hr->used();
  _humongous_set.add(first_hr);

  return new_obj;
}

// If could fit into free regions w/o expansion, try.
// Otherwise, if can expand, do so.
// Otherwise, if using ex regions might help, try with ex given back.
HeapWord* G1CollectedHeap::humongous_obj_allocate(size_t word_size) {
  assert_heap_locked_or_at_safepoint(true /* should_be_vm_thread */);

  verify_region_sets_optional();

  size_t word_size_rounded = round_to(word_size, HeapRegion::GrainWords);
  uint num_regions = (uint) (word_size_rounded / HeapRegion::GrainWords);
  uint x_num = expansion_regions();
  uint fs = _hrs.free_suffix();
  uint first = humongous_obj_allocate_find_first(num_regions, word_size);
  if (first == G1_NULL_HRS_INDEX) {
    // The only thing we can do now is attempt expansion.
    if (fs + x_num >= num_regions) {
      // If the number of regions we're trying to allocate for this
      // object is at most the number of regions in the free suffix,
      // then the call to humongous_obj_allocate_find_first() above
      // should have succeeded and we wouldn't be here.
      //
      // We should only be trying to expand when the free suffix is
      // not sufficient for the object _and_ we have some expansion
      // room available.
      assert(num_regions > fs, "earlier allocation should have succeeded");

      ergo_verbose1(ErgoHeapSizing,
                    "attempt heap expansion",
                    ergo_format_reason("humongous allocation request failed")
                    ergo_format_byte("allocation request"),
                    word_size * HeapWordSize);
      if (expand((num_regions - fs) * HeapRegion::GrainBytes)) {
        // Even though the heap was expanded, it might not have
        // reached the desired size. So, we cannot assume that the
        // allocation will succeed.
        first = humongous_obj_allocate_find_first(num_regions, word_size);
      }
    }
  }

  HeapWord* result = NULL;
  if (first != G1_NULL_HRS_INDEX) {
    result =
      humongous_obj_allocate_initialize_regions(first, num_regions, word_size);
    assert(result != NULL, "it should always return a valid result");

    // A successful humongous object allocation changes the used space
    // information of the old generation so we need to recalculate the
    // sizes and update the jstat counters here.
    g1mm()->update_sizes();
  }

  verify_region_sets_optional();

  return result;
}

HeapWord* G1CollectedHeap::allocate_new_tlab(size_t word_size) {
  assert_heap_not_locked_and_not_at_safepoint();
  assert(!isHumongous(word_size), "we do not allow humongous TLABs");

  unsigned int dummy_gc_count_before;
  int dummy_gclocker_retry_count = 0;
  return attempt_allocation(word_size, &dummy_gc_count_before, &dummy_gclocker_retry_count);
}

HeapWord*
G1CollectedHeap::mem_allocate(size_t word_size,
                              bool*  gc_overhead_limit_was_exceeded) {
  assert_heap_not_locked_and_not_at_safepoint();

  // Loop until the allocation is satisfied, or unsatisfied after GC.
  for (int try_count = 1, gclocker_retry_count = 0; /* we'll return */; try_count += 1) {
    unsigned int gc_count_before;

    HeapWord* result = NULL;
    if (!isHumongous(word_size)) {
      result = attempt_allocation(word_size, &gc_count_before, &gclocker_retry_count);
    } else {
      result = attempt_allocation_humongous(word_size, &gc_count_before, &gclocker_retry_count);
    }
    if (result != NULL) {
      return result;
    }

    // Create the garbage collection operation...
    VM_G1CollectForAllocation op(gc_count_before, word_size);
    // ...and get the VM thread to execute it.
    VMThread::execute(&op);

    if (op.prologue_succeeded() && op.pause_succeeded()) {
      // If the operation was successful we'll return the result even
      // if it is NULL. If the allocation attempt failed immediately
      // after a Full GC, it's unlikely we'll be able to allocate now.
      HeapWord* result = op.result();
      if (result != NULL && !isHumongous(word_size)) {
        // Allocations that take place on VM operations do not do any
        // card dirtying and we have to do it here. We only have to do
        // this for non-humongous allocations, though.
        dirty_young_block(result, word_size);
      }
      return result;
    } else {
      if (gclocker_retry_count > GCLockerRetryAllocationCount) {
        return NULL;
      }
      assert(op.result() == NULL,
             "the result should be NULL if the VM op did not succeed");
    }

    // Give a warning if we seem to be looping forever.
    if ((QueuedAllocationWarningCount > 0) &&
        (try_count % QueuedAllocationWarningCount == 0)) {
      warning("G1CollectedHeap::mem_allocate retries %d times", try_count);
    }
  }

  ShouldNotReachHere();
  return NULL;
}

HeapWord* G1CollectedHeap::attempt_allocation_slow(size_t word_size,
                                           unsigned int *gc_count_before_ret,
                                           int* gclocker_retry_count_ret) {
  // Make sure you read the note in attempt_allocation_humongous().

  assert_heap_not_locked_and_not_at_safepoint();
  assert(!isHumongous(word_size), "attempt_allocation_slow() should not "
         "be called for humongous allocation requests");

  // We should only get here after the first-level allocation attempt
  // (attempt_allocation()) failed to allocate.

  // We will loop until a) we manage to successfully perform the
  // allocation or b) we successfully schedule a collection which
  // fails to perform the allocation. b) is the only case when we'll
  // return NULL.
  HeapWord* result = NULL;
  for (int try_count = 1; /* we'll return */; try_count += 1) {
    bool should_try_gc;
    unsigned int gc_count_before;

    {
      MutexLockerEx x(Heap_lock);

      result = _mutator_alloc_region.attempt_allocation_locked(word_size,
                                                      false /* bot_updates */);
      if (result != NULL) {
        return result;
      }

      // If we reach here, attempt_allocation_locked() above failed to
      // allocate a new region. So the mutator alloc region should be NULL.
      assert(_mutator_alloc_region.get() == NULL, "only way to get here");

      if (GC_locker::is_active_and_needs_gc()) {
        if (g1_policy()->can_expand_young_list()) {
          // No need for an ergo verbose message here,
          // can_expand_young_list() does this when it returns true.
          result = _mutator_alloc_region.attempt_allocation_force(word_size,
                                                      false /* bot_updates */);
          if (result != NULL) {
            return result;
          }
        }
        should_try_gc = false;
      } else {
        // The GCLocker may not be active but the GCLocker initiated
        // GC may not yet have been performed (GCLocker::needs_gc()
        // returns true). In this case we do not try this GC and
        // wait until the GCLocker initiated GC is performed, and
        // then retry the allocation.
        if (GC_locker::needs_gc()) {
          should_try_gc = false;
        } else {
          // Read the GC count while still holding the Heap_lock.
          gc_count_before = total_collections();
          should_try_gc = true;
        }
      }
    }

    if (should_try_gc) {
      bool succeeded;
      result = do_collection_pause(word_size, gc_count_before, &succeeded);
      if (result != NULL) {
        assert(succeeded, "only way to get back a non-NULL result");
        return result;
      }

      if (succeeded) {
        // If we get here we successfully scheduled a collection which
        // failed to allocate. No point in trying to allocate
        // further. We'll just return NULL.
        MutexLockerEx x(Heap_lock);
        *gc_count_before_ret = total_collections();
        return NULL;
      }
    } else {
      if (*gclocker_retry_count_ret > GCLockerRetryAllocationCount) {
        MutexLockerEx x(Heap_lock);
        *gc_count_before_ret = total_collections();
        return NULL;
      }
      // The GCLocker is either active or the GCLocker initiated
      // GC has not yet been performed. Stall until it is and
      // then retry the allocation.
      GC_locker::stall_until_clear();
      (*gclocker_retry_count_ret) += 1;
    }

    // We can reach here if we were unsuccessful in scheduling a
    // collection (because another thread beat us to it) or if we were
    // stalled due to the GC locker. In either can we should retry the
    // allocation attempt in case another thread successfully
    // performed a collection and reclaimed enough space. We do the
    // first attempt (without holding the Heap_lock) here and the
    // follow-on attempt will be at the start of the next loop
    // iteration (after taking the Heap_lock).
    result = _mutator_alloc_region.attempt_allocation(word_size,
                                                      false /* bot_updates */);
    if (result != NULL) {
      return result;
    }

    // Give a warning if we seem to be looping forever.
    if ((QueuedAllocationWarningCount > 0) &&
        (try_count % QueuedAllocationWarningCount == 0)) {
      warning("G1CollectedHeap::attempt_allocation_slow() "
              "retries %d times", try_count);
    }
  }

  ShouldNotReachHere();
  return NULL;
}

HeapWord* G1CollectedHeap::attempt_allocation_humongous(size_t word_size,
                                          unsigned int * gc_count_before_ret,
                                          int* gclocker_retry_count_ret) {
  // The structure of this method has a lot of similarities to
  // attempt_allocation_slow(). The reason these two were not merged
  // into a single one is that such a method would require several "if
  // allocation is not humongous do this, otherwise do that"
  // conditional paths which would obscure its flow. In fact, an early
  // version of this code did use a unified method which was harder to
  // follow and, as a result, it had subtle bugs that were hard to
  // track down. So keeping these two methods separate allows each to
  // be more readable. It will be good to keep these two in sync as
  // much as possible.

  assert_heap_not_locked_and_not_at_safepoint();
  assert(isHumongous(word_size), "attempt_allocation_humongous() "
         "should only be called for humongous allocations");

  // Humongous objects can exhaust the heap quickly, so we should check if we
  // need to start a marking cycle at each humongous object allocation. We do
  // the check before we do the actual allocation. The reason for doing it
  // before the allocation is that we avoid having to keep track of the newly
  // allocated memory while we do a GC.
  if (g1_policy()->need_to_start_conc_mark("concurrent humongous allocation",
                                           word_size)) {
    collect(GCCause::_g1_humongous_allocation);
  }

  // We will loop until a) we manage to successfully perform the
  // allocation or b) we successfully schedule a collection which
  // fails to perform the allocation. b) is the only case when we'll
  // return NULL.
  HeapWord* result = NULL;
  for (int try_count = 1; /* we'll return */; try_count += 1) {
    bool should_try_gc;
    unsigned int gc_count_before;

    {
      MutexLockerEx x(Heap_lock);

      // Given that humongous objects are not allocated in young
      // regions, we'll first try to do the allocation without doing a
      // collection hoping that there's enough space in the heap.
      result = humongous_obj_allocate(word_size);
      if (result != NULL) {
        return result;
      }

      if (GC_locker::is_active_and_needs_gc()) {
        should_try_gc = false;
      } else {
         // The GCLocker may not be active but the GCLocker initiated
        // GC may not yet have been performed (GCLocker::needs_gc()
        // returns true). In this case we do not try this GC and
        // wait until the GCLocker initiated GC is performed, and
        // then retry the allocation.
        if (GC_locker::needs_gc()) {
          should_try_gc = false;
        } else {
          // Read the GC count while still holding the Heap_lock.
          gc_count_before = total_collections();
          should_try_gc = true;
        }
      }
    }

    if (should_try_gc) {
      // If we failed to allocate the humongous object, we should try to
      // do a collection pause (if we're allowed) in case it reclaims
      // enough space for the allocation to succeed after the pause.

      bool succeeded;
      result = do_collection_pause(word_size, gc_count_before, &succeeded);
      if (result != NULL) {
        assert(succeeded, "only way to get back a non-NULL result");
        return result;
      }

      if (succeeded) {
        // If we get here we successfully scheduled a collection which
        // failed to allocate. No point in trying to allocate
        // further. We'll just return NULL.
        MutexLockerEx x(Heap_lock);
        *gc_count_before_ret = total_collections();
        return NULL;
      }
    } else {
      if (*gclocker_retry_count_ret > GCLockerRetryAllocationCount) {
        MutexLockerEx x(Heap_lock);
        *gc_count_before_ret = total_collections();
        return NULL;
      }
      // The GCLocker is either active or the GCLocker initiated
      // GC has not yet been performed. Stall until it is and
      // then retry the allocation.
      GC_locker::stall_until_clear();
      (*gclocker_retry_count_ret) += 1;
    }

    // We can reach here if we were unsuccessful in scheduling a
    // collection (because another thread beat us to it) or if we were
    // stalled due to the GC locker. In either can we should retry the
    // allocation attempt in case another thread successfully
    // performed a collection and reclaimed enough space.  Give a
    // warning if we seem to be looping forever.

    if ((QueuedAllocationWarningCount > 0) &&
        (try_count % QueuedAllocationWarningCount == 0)) {
      warning("G1CollectedHeap::attempt_allocation_humongous() "
              "retries %d times", try_count);
    }
  }

  ShouldNotReachHere();
  return NULL;
}

HeapWord* G1CollectedHeap::attempt_allocation_at_safepoint(size_t word_size,
                                       bool expect_null_mutator_alloc_region) {
  assert_at_safepoint(true /* should_be_vm_thread */);
  assert(_mutator_alloc_region.get() == NULL ||
                                             !expect_null_mutator_alloc_region,
         "the current alloc region was unexpectedly found to be non-NULL");

  if (!isHumongous(word_size)) {
    return _mutator_alloc_region.attempt_allocation_locked(word_size,
                                                      false /* bot_updates */);
  } else {
    HeapWord* result = humongous_obj_allocate(word_size);
    if (result != NULL && g1_policy()->need_to_start_conc_mark("STW humongous allocation")) {
      g1_policy()->set_initiate_conc_mark_if_possible();
    }
    return result;
  }

  ShouldNotReachHere();
}

class PostMCRemSetClearClosure: public HeapRegionClosure {
  G1CollectedHeap* _g1h;
  ModRefBarrierSet* _mr_bs;
public:
  PostMCRemSetClearClosure(G1CollectedHeap* g1h, ModRefBarrierSet* mr_bs) :
    _g1h(g1h), _mr_bs(mr_bs) { }
  bool doHeapRegion(HeapRegion* r) {
    if (r->continuesHumongous()) {
      return false;
    }
    _g1h->reset_gc_time_stamps(r);
    HeapRegionRemSet* hrrs = r->rem_set();
    if (hrrs != NULL) hrrs->clear();
    // You might think here that we could clear just the cards
    // corresponding to the used region.  But no: if we leave a dirty card
    // in a region we might allocate into, then it would prevent that card
    // from being enqueued, and cause it to be missed.
    // Re: the performance cost: we shouldn't be doing full GC anyway!
    _mr_bs->clear(MemRegion(r->bottom(), r->end()));
    return false;
  }
};

void G1CollectedHeap::clear_rsets_post_compaction() {
  PostMCRemSetClearClosure rs_clear(this, mr_bs());
  heap_region_iterate(&rs_clear);
}

class RebuildRSOutOfRegionClosure: public HeapRegionClosure {
  G1CollectedHeap*   _g1h;
  UpdateRSOopClosure _cl;
  int                _worker_i;
public:
  RebuildRSOutOfRegionClosure(G1CollectedHeap* g1, int worker_i = 0) :
    _cl(g1->g1_rem_set(), worker_i),
    _worker_i(worker_i),
    _g1h(g1)
  { }

  bool doHeapRegion(HeapRegion* r) {
    if (!r->continuesHumongous()) {
      _cl.set_from(r);
      r->oop_iterate(&_cl);
    }
    return false;
  }
};

class ParRebuildRSTask: public AbstractGangTask {
  G1CollectedHeap* _g1;
public:
  ParRebuildRSTask(G1CollectedHeap* g1)
    : AbstractGangTask("ParRebuildRSTask"),
      _g1(g1)
  { }

  void work(uint worker_id) {
    RebuildRSOutOfRegionClosure rebuild_rs(_g1, worker_id);
    _g1->heap_region_par_iterate_chunked(&rebuild_rs, worker_id,
                                          _g1->workers()->active_workers(),
                                         HeapRegion::RebuildRSClaimValue);
  }
};

class PostCompactionPrinterClosure: public HeapRegionClosure {
private:
  G1HRPrinter* _hr_printer;
public:
  bool doHeapRegion(HeapRegion* hr) {
    assert(!hr->is_young(), "not expecting to find young regions");
    // We only generate output for non-empty regions.
    if (!hr->is_empty()) {
      if (!hr->isHumongous()) {
        _hr_printer->post_compaction(hr, G1HRPrinter::Old);
      } else if (hr->startsHumongous()) {
        if (hr->region_num() == 1) {
          // single humongous region
          _hr_printer->post_compaction(hr, G1HRPrinter::SingleHumongous);
        } else {
          _hr_printer->post_compaction(hr, G1HRPrinter::StartsHumongous);
        }
      } else {
        assert(hr->continuesHumongous(), "only way to get here");
        _hr_printer->post_compaction(hr, G1HRPrinter::ContinuesHumongous);
      }
    }
    return false;
  }

  PostCompactionPrinterClosure(G1HRPrinter* hr_printer)
    : _hr_printer(hr_printer) { }
};

void G1CollectedHeap::print_hrs_post_compaction() {
  PostCompactionPrinterClosure cl(hr_printer());
  heap_region_iterate(&cl);
}

double G1CollectedHeap::verify(bool guard, const char* msg) {
  double verify_time_ms = 0.0;

  if (guard && total_collections() >= VerifyGCStartAt) {
    double verify_start = os::elapsedTime();
    HandleMark hm;  // Discard invalid handles created during verification
    prepare_for_verify();
    Universe::verify(VerifyOption_G1UsePrevMarking, msg);
    verify_time_ms = (os::elapsedTime() - verify_start) * 1000;
  }

  return verify_time_ms;
}

void G1CollectedHeap::verify_before_gc() {
  double verify_time_ms = verify(VerifyBeforeGC, " VerifyBeforeGC:");
  g1_policy()->phase_times()->record_verify_before_time_ms(verify_time_ms);
}

void G1CollectedHeap::verify_after_gc() {
  double verify_time_ms = verify(VerifyAfterGC, " VerifyAfterGC:");
  g1_policy()->phase_times()->record_verify_after_time_ms(verify_time_ms);
}

bool G1CollectedHeap::do_collection(bool explicit_gc,
                                    bool clear_all_soft_refs,
                                    size_t word_size) {
  assert_at_safepoint(true /* should_be_vm_thread */);

  if (GC_locker::check_active_before_gc()) {
    return false;
  }

  STWGCTimer* gc_timer = G1MarkSweep::gc_timer();
  gc_timer->register_gc_start(os::elapsed_counter());

  SerialOldTracer* gc_tracer = G1MarkSweep::gc_tracer();
  gc_tracer->report_gc_start(gc_cause(), gc_timer->gc_start());

  SvcGCMarker sgcm(SvcGCMarker::FULL);
  ResourceMark rm;

  print_heap_before_gc();
  trace_heap_before_gc(gc_tracer);

  size_t metadata_prev_used = MetaspaceAux::allocated_used_bytes();

  HRSPhaseSetter x(HRSPhaseFullGC);
  verify_region_sets_optional();

  const bool do_clear_all_soft_refs = clear_all_soft_refs ||
                           collector_policy()->should_clear_all_soft_refs();

  ClearedAllSoftRefs casr(do_clear_all_soft_refs, collector_policy());

  {
    IsGCActiveMark x;

    // Timing
    assert(gc_cause() != GCCause::_java_lang_system_gc || explicit_gc, "invariant");
    gclog_or_tty->date_stamp(G1Log::fine() && PrintGCDateStamps);
    TraceCPUTime tcpu(G1Log::finer(), true, gclog_or_tty);

    {
      GCTraceTime t(GCCauseString("Full GC", gc_cause()), G1Log::fine(), true, NULL);
      TraceCollectorStats tcs(g1mm()->full_collection_counters());
      TraceMemoryManagerStats tms(true /* fullGC */, gc_cause());

      double start = os::elapsedTime();
      g1_policy()->record_full_collection_start();

      // Note: When we have a more flexible GC logging framework that
      // allows us to add optional attributes to a GC log record we
      // could consider timing and reporting how long we wait in the
      // following two methods.
      wait_while_free_regions_coming();
      // If we start the compaction before the CM threads finish
      // scanning the root regions we might trip them over as we'll
      // be moving objects / updating references. So let's wait until
      // they are done. By telling them to abort, they should complete
      // early.
      _cm->root_regions()->abort();
      _cm->root_regions()->wait_until_scan_finished();
      append_secondary_free_list_if_not_empty_with_lock();

      gc_prologue(true);
      increment_total_collections(true /* full gc */);
      increment_old_marking_cycles_started();

      assert(used() == recalculate_used(), "Should be equal");

      verify_before_gc();

      pre_full_gc_dump(gc_timer);

      COMPILER2_PRESENT(DerivedPointerTable::clear());

      // Disable discovery and empty the discovered lists
      // for the CM ref processor.
      ref_processor_cm()->disable_discovery();
      ref_processor_cm()->abandon_partial_discovery();
      ref_processor_cm()->verify_no_references_recorded();

      // Abandon current iterations of concurrent marking and concurrent
      // refinement, if any are in progress. We have to do this before
      // wait_until_scan_finished() below.
      concurrent_mark()->abort();

      // Make sure we'll choose a new allocation region afterwards.
      release_mutator_alloc_region();
      abandon_gc_alloc_regions();
      g1_rem_set()->cleanupHRRS();

      // We should call this after we retire any currently active alloc
      // regions so that all the ALLOC / RETIRE events are generated
      // before the start GC event.
      _hr_printer.start_gc(true /* full */, (size_t) total_collections());

      // We may have added regions to the current incremental collection
      // set between the last GC or pause and now. We need to clear the
      // incremental collection set and then start rebuilding it afresh
      // after this full GC.
      abandon_collection_set(g1_policy()->inc_cset_head());
      g1_policy()->clear_incremental_cset();
      g1_policy()->stop_incremental_cset_building();

      tear_down_region_sets(false /* free_list_only */);
      g1_policy()->set_gcs_are_young(true);

      // See the comments in g1CollectedHeap.hpp and
      // G1CollectedHeap::ref_processing_init() about
      // how reference processing currently works in G1.

      // Temporarily make discovery by the STW ref processor single threaded (non-MT).
      ReferenceProcessorMTDiscoveryMutator stw_rp_disc_ser(ref_processor_stw(), false);

      // Temporarily clear the STW ref processor's _is_alive_non_header field.
      ReferenceProcessorIsAliveMutator stw_rp_is_alive_null(ref_processor_stw(), NULL);

      ref_processor_stw()->enable_discovery(true /*verify_disabled*/, true /*verify_no_refs*/);
      ref_processor_stw()->setup_policy(do_clear_all_soft_refs);

      // Do collection work
      {
        HandleMark hm;  // Discard invalid handles created during gc
        G1MarkSweep::invoke_at_safepoint(ref_processor_stw(), do_clear_all_soft_refs);
      }

      assert(free_regions() == 0, "we should not have added any free regions");
      rebuild_region_sets(false /* free_list_only */);

      // Enqueue any discovered reference objects that have
      // not been removed from the discovered lists.
      ref_processor_stw()->enqueue_discovered_references();

      COMPILER2_PRESENT(DerivedPointerTable::update_pointers());

      MemoryService::track_memory_usage();

      assert(!ref_processor_stw()->discovery_enabled(), "Postcondition");
      ref_processor_stw()->verify_no_references_recorded();

      // Delete metaspaces for unloaded class loaders and clean up loader_data graph
      ClassLoaderDataGraph::purge();
    MetaspaceAux::verify_metrics();

      // Note: since we've just done a full GC, concurrent
      // marking is no longer active. Therefore we need not
      // re-enable reference discovery for the CM ref processor.
      // That will be done at the start of the next marking cycle.
      assert(!ref_processor_cm()->discovery_enabled(), "Postcondition");
      ref_processor_cm()->verify_no_references_recorded();

      reset_gc_time_stamp();
      // Since everything potentially moved, we will clear all remembered
      // sets, and clear all cards.  Later we will rebuild remembered
      // sets. We will also reset the GC time stamps of the regions.
      clear_rsets_post_compaction();
      check_gc_time_stamps();

      // Resize the heap if necessary.
      resize_if_necessary_after_full_collection(explicit_gc ? 0 : word_size);

      if (_hr_printer.is_active()) {
        // We should do this after we potentially resize the heap so
        // that all the COMMIT / UNCOMMIT events are generated before
        // the end GC event.

        print_hrs_post_compaction();
        _hr_printer.end_gc(true /* full */, (size_t) total_collections());
      }

      G1HotCardCache* hot_card_cache = _cg1r->hot_card_cache();
      if (hot_card_cache->use_cache()) {
        hot_card_cache->reset_card_counts();
        hot_card_cache->reset_hot_cache();
      }

      // Rebuild remembered sets of all regions.
      if (G1CollectedHeap::use_parallel_gc_threads()) {
        uint n_workers =
          AdaptiveSizePolicy::calc_active_workers(workers()->total_workers(),
                                                  workers()->active_workers(),
                                                  Threads::number_of_non_daemon_threads());
        assert(UseDynamicNumberOfGCThreads ||
               n_workers == workers()->total_workers(),
               "If not dynamic should be using all the  workers");
        workers()->set_active_workers(n_workers);
        // Set parallel threads in the heap (_n_par_threads) only
        // before a parallel phase and always reset it to 0 after
        // the phase so that the number of parallel threads does
        // no get carried forward to a serial phase where there
        // may be code that is "possibly_parallel".
        set_par_threads(n_workers);

        ParRebuildRSTask rebuild_rs_task(this);
        assert(check_heap_region_claim_values(
               HeapRegion::InitialClaimValue), "sanity check");
        assert(UseDynamicNumberOfGCThreads ||
               workers()->active_workers() == workers()->total_workers(),
               "Unless dynamic should use total workers");
        // Use the most recent number of  active workers
        assert(workers()->active_workers() > 0,
               "Active workers not properly set");
        set_par_threads(workers()->active_workers());
        workers()->run_task(&rebuild_rs_task);
        set_par_threads(0);
        assert(check_heap_region_claim_values(
               HeapRegion::RebuildRSClaimValue), "sanity check");
        reset_heap_region_claim_values();
      } else {
        RebuildRSOutOfRegionClosure rebuild_rs(this);
        heap_region_iterate(&rebuild_rs);
      }

      if (true) { // FIXME
        MetaspaceGC::compute_new_size();
      }

#ifdef TRACESPINNING
      ParallelTaskTerminator::print_termination_counts();
#endif

      // Discard all rset updates
      JavaThread::dirty_card_queue_set().abandon_logs();
      assert(!G1DeferredRSUpdate
             || (G1DeferredRSUpdate &&
                (dirty_card_queue_set().completed_buffers_num() == 0)), "Should not be any");

      _young_list->reset_sampled_info();
      // At this point there should be no regions in the
      // entire heap tagged as young.
      assert(check_young_list_empty(true /* check_heap */),
             "young list should be empty at this point");

      // Update the number of full collections that have been completed.
      increment_old_marking_cycles_completed(false /* concurrent */);

      _hrs.verify_optional();
      verify_region_sets_optional();

      verify_after_gc();

      // Start a new incremental collection set for the next pause
      assert(g1_policy()->collection_set() == NULL, "must be");
      g1_policy()->start_incremental_cset_building();

      // Clear the _cset_fast_test bitmap in anticipation of adding
      // regions to the incremental collection set for the next
      // evacuation pause.
      clear_cset_fast_test();

      init_mutator_alloc_region();

      double end = os::elapsedTime();
      g1_policy()->record_full_collection_end();

      if (G1Log::fine()) {
        g1_policy()->print_heap_transition();
      }

      // We must call G1MonitoringSupport::update_sizes() in the same scoping level
      // as an active TraceMemoryManagerStats object (i.e. before the destructor for the
      // TraceMemoryManagerStats is called) so that the G1 memory pools are updated
      // before any GC notifications are raised.
      g1mm()->update_sizes();

      gc_epilogue(true);
    }

    if (G1Log::finer()) {
      g1_policy()->print_detailed_heap_transition(true /* full */);
    }

    print_heap_after_gc();
    trace_heap_after_gc(gc_tracer);

    post_full_gc_dump(gc_timer);

    gc_timer->register_gc_end(os::elapsed_counter());
    gc_tracer->report_gc_end(gc_timer->gc_end(), gc_timer->time_partitions());
  }

  return true;
}

void G1CollectedHeap::do_full_collection(bool clear_all_soft_refs) {
  // do_collection() will return whether it succeeded in performing
  // the GC. Currently, there is no facility on the
  // do_full_collection() API to notify the caller than the collection
  // did not succeed (e.g., because it was locked out by the GC
  // locker). So, right now, we'll ignore the return value.
  bool dummy = do_collection(true,                /* explicit_gc */
                             clear_all_soft_refs,
                             0                    /* word_size */);
}

// This code is mostly copied from TenuredGeneration.
void
G1CollectedHeap::
resize_if_necessary_after_full_collection(size_t word_size) {
  assert(MinHeapFreeRatio <= MaxHeapFreeRatio, "sanity check");

  // Include the current allocation, if any, and bytes that will be
  // pre-allocated to support collections, as "used".
  const size_t used_after_gc = used();
  const size_t capacity_after_gc = capacity();
  const size_t free_after_gc = capacity_after_gc - used_after_gc;

  // This is enforced in arguments.cpp.
  assert(MinHeapFreeRatio <= MaxHeapFreeRatio,
         "otherwise the code below doesn't make sense");

  // We don't have floating point command-line arguments
  const double minimum_free_percentage = (double) MinHeapFreeRatio / 100.0;
  const double maximum_used_percentage = 1.0 - minimum_free_percentage;
  const double maximum_free_percentage = (double) MaxHeapFreeRatio / 100.0;
  const double minimum_used_percentage = 1.0 - maximum_free_percentage;

  const size_t min_heap_size = collector_policy()->min_heap_byte_size();
  const size_t max_heap_size = collector_policy()->max_heap_byte_size();

  // We have to be careful here as these two calculations can overflow
  // 32-bit size_t's.
  double used_after_gc_d = (double) used_after_gc;
  double minimum_desired_capacity_d = used_after_gc_d / maximum_used_percentage;
  double maximum_desired_capacity_d = used_after_gc_d / minimum_used_percentage;

  // Let's make sure that they are both under the max heap size, which
  // by default will make them fit into a size_t.
  double desired_capacity_upper_bound = (double) max_heap_size;
  minimum_desired_capacity_d = MIN2(minimum_desired_capacity_d,
                                    desired_capacity_upper_bound);
  maximum_desired_capacity_d = MIN2(maximum_desired_capacity_d,
                                    desired_capacity_upper_bound);

  // We can now safely turn them into size_t's.
  size_t minimum_desired_capacity = (size_t) minimum_desired_capacity_d;
  size_t maximum_desired_capacity = (size_t) maximum_desired_capacity_d;

  // This assert only makes sense here, before we adjust them
  // with respect to the min and max heap size.
  assert(minimum_desired_capacity <= maximum_desired_capacity,
         err_msg("minimum_desired_capacity = "SIZE_FORMAT", "
                 "maximum_desired_capacity = "SIZE_FORMAT,
                 minimum_desired_capacity, maximum_desired_capacity));

  // Should not be greater than the heap max size. No need to adjust
  // it with respect to the heap min size as it's a lower bound (i.e.,
  // we'll try to make the capacity larger than it, not smaller).
  minimum_desired_capacity = MIN2(minimum_desired_capacity, max_heap_size);
  // Should not be less than the heap min size. No need to adjust it
  // with respect to the heap max size as it's an upper bound (i.e.,
  // we'll try to make the capacity smaller than it, not greater).
  maximum_desired_capacity =  MAX2(maximum_desired_capacity, min_heap_size);

  if (capacity_after_gc < minimum_desired_capacity) {
    // Don't expand unless it's significant
    size_t expand_bytes = minimum_desired_capacity - capacity_after_gc;
    ergo_verbose4(ErgoHeapSizing,
                  "attempt heap expansion",
                  ergo_format_reason("capacity lower than "
                                     "min desired capacity after Full GC")
                  ergo_format_byte("capacity")
                  ergo_format_byte("occupancy")
                  ergo_format_byte_perc("min desired capacity"),
                  capacity_after_gc, used_after_gc,
                  minimum_desired_capacity, (double) MinHeapFreeRatio);
    expand(expand_bytes);

    // No expansion, now see if we want to shrink
  } else if (capacity_after_gc > maximum_desired_capacity) {
    // Capacity too large, compute shrinking size
    size_t shrink_bytes = capacity_after_gc - maximum_desired_capacity;
    ergo_verbose4(ErgoHeapSizing,
                  "attempt heap shrinking",
                  ergo_format_reason("capacity higher than "
                                     "max desired capacity after Full GC")
                  ergo_format_byte("capacity")
                  ergo_format_byte("occupancy")
                  ergo_format_byte_perc("max desired capacity"),
                  capacity_after_gc, used_after_gc,
                  maximum_desired_capacity, (double) MaxHeapFreeRatio);
    shrink(shrink_bytes);
  }
}


HeapWord*
G1CollectedHeap::satisfy_failed_allocation(size_t word_size,
                                           bool* succeeded) {
  assert_at_safepoint(true /* should_be_vm_thread */);

  *succeeded = true;
  // Let's attempt the allocation first.
  HeapWord* result =
    attempt_allocation_at_safepoint(word_size,
                                 false /* expect_null_mutator_alloc_region */);
  if (result != NULL) {
    assert(*succeeded, "sanity");
    return result;
  }

  // In a G1 heap, we're supposed to keep allocation from failing by
  // incremental pauses.  Therefore, at least for now, we'll favor
  // expansion over collection.  (This might change in the future if we can
  // do something smarter than full collection to satisfy a failed alloc.)
  result = expand_and_allocate(word_size);
  if (result != NULL) {
    assert(*succeeded, "sanity");
    return result;
  }

  // Expansion didn't work, we'll try to do a Full GC.
  bool gc_succeeded = do_collection(false, /* explicit_gc */
                                    false, /* clear_all_soft_refs */
                                    word_size);
  if (!gc_succeeded) {
    *succeeded = false;
    return NULL;
  }

  // Retry the allocation
  result = attempt_allocation_at_safepoint(word_size,
                                  true /* expect_null_mutator_alloc_region */);
  if (result != NULL) {
    assert(*succeeded, "sanity");
    return result;
  }

  // Then, try a Full GC that will collect all soft references.
  gc_succeeded = do_collection(false, /* explicit_gc */
                               true,  /* clear_all_soft_refs */
                               word_size);
  if (!gc_succeeded) {
    *succeeded = false;
    return NULL;
  }

  // Retry the allocation once more
  result = attempt_allocation_at_safepoint(word_size,
                                  true /* expect_null_mutator_alloc_region */);
  if (result != NULL) {
    assert(*succeeded, "sanity");
    return result;
  }

  assert(!collector_policy()->should_clear_all_soft_refs(),
         "Flag should have been handled and cleared prior to this point");

  // What else?  We might try synchronous finalization later.  If the total
  // space available is large enough for the allocation, then a more
  // complete compaction phase than we've tried so far might be
  // appropriate.
  assert(*succeeded, "sanity");
  return NULL;
}

// Attempting to expand the heap sufficiently
// to support an allocation of the given "word_size".  If
// successful, perform the allocation and return the address of the
// allocated block, or else "NULL".

HeapWord* G1CollectedHeap::expand_and_allocate(size_t word_size) {
  assert_at_safepoint(true /* should_be_vm_thread */);

  verify_region_sets_optional();

  size_t expand_bytes = MAX2(word_size * HeapWordSize, MinHeapDeltaBytes);
  ergo_verbose1(ErgoHeapSizing,
                "attempt heap expansion",
                ergo_format_reason("allocation request failed")
                ergo_format_byte("allocation request"),
                word_size * HeapWordSize);
  if (expand(expand_bytes)) {
    _hrs.verify_optional();
    verify_region_sets_optional();
    return attempt_allocation_at_safepoint(word_size,
                                 false /* expect_null_mutator_alloc_region */);
  }
  return NULL;
}

void G1CollectedHeap::update_committed_space(HeapWord* old_end,
                                             HeapWord* new_end) {
  assert(old_end != new_end, "don't call this otherwise");
  assert((HeapWord*) _g1_storage.high() == new_end, "invariant");

  // Update the committed mem region.
  _g1_committed.set_end(new_end);
  // Tell the card table about the update.
  Universe::heap()->barrier_set()->resize_covered_region(_g1_committed);
  // Tell the BOT about the update.
  _bot_shared->resize(_g1_committed.word_size());
  // Tell the hot card cache about the update
  _cg1r->hot_card_cache()->resize_card_counts(capacity());
}

bool G1CollectedHeap::expand(size_t expand_bytes) {
  size_t old_mem_size = _g1_storage.committed_size();
  size_t aligned_expand_bytes = ReservedSpace::page_align_size_up(expand_bytes);
  aligned_expand_bytes = align_size_up(aligned_expand_bytes,
                                       HeapRegion::GrainBytes);
  ergo_verbose2(ErgoHeapSizing,
                "expand the heap",
                ergo_format_byte("requested expansion amount")
                ergo_format_byte("attempted expansion amount"),
                expand_bytes, aligned_expand_bytes);

  // First commit the memory.
  HeapWord* old_end = (HeapWord*) _g1_storage.high();
  bool successful = _g1_storage.expand_by(aligned_expand_bytes);
  if (successful) {
    // Then propagate this update to the necessary data structures.
    HeapWord* new_end = (HeapWord*) _g1_storage.high();
    update_committed_space(old_end, new_end);

    FreeRegionList expansion_list("Local Expansion List");
    MemRegion mr = _hrs.expand_by(old_end, new_end, &expansion_list);
    assert(mr.start() == old_end, "post-condition");
    // mr might be a smaller region than what was requested if
    // expand_by() was unable to allocate the HeapRegion instances
    assert(mr.end() <= new_end, "post-condition");

    size_t actual_expand_bytes = mr.byte_size();
    assert(actual_expand_bytes <= aligned_expand_bytes, "post-condition");
    assert(actual_expand_bytes == expansion_list.total_capacity_bytes(),
           "post-condition");
    if (actual_expand_bytes < aligned_expand_bytes) {
      // We could not expand _hrs to the desired size. In this case we
      // need to shrink the committed space accordingly.
      assert(mr.end() < new_end, "invariant");

      size_t diff_bytes = aligned_expand_bytes - actual_expand_bytes;
      // First uncommit the memory.
      _g1_storage.shrink_by(diff_bytes);
      // Then propagate this update to the necessary data structures.
      update_committed_space(new_end, mr.end());
    }
    _free_list.add_as_tail(&expansion_list);

    if (_hr_printer.is_active()) {
      HeapWord* curr = mr.start();
      while (curr < mr.end()) {
        HeapWord* curr_end = curr + HeapRegion::GrainWords;
        _hr_printer.commit(curr, curr_end);
        curr = curr_end;
      }
      assert(curr == mr.end(), "post-condition");
    }
    g1_policy()->record_new_heap_size(n_regions());
  } else {
    ergo_verbose0(ErgoHeapSizing,
                  "did not expand the heap",
                  ergo_format_reason("heap expansion operation failed"));
    // The expansion of the virtual storage space was unsuccessful.
    // Let's see if it was because we ran out of swap.
    if (G1ExitOnExpansionFailure &&
        _g1_storage.uncommitted_size() >= aligned_expand_bytes) {
      // We had head room...
      vm_exit_out_of_memory(aligned_expand_bytes, OOM_MMAP_ERROR, "G1 heap expansion");
    }
  }
  return successful;
}

void G1CollectedHeap::shrink_helper(size_t shrink_bytes) {
  size_t old_mem_size = _g1_storage.committed_size();
  size_t aligned_shrink_bytes =
    ReservedSpace::page_align_size_down(shrink_bytes);
  aligned_shrink_bytes = align_size_down(aligned_shrink_bytes,
                                         HeapRegion::GrainBytes);
  uint num_regions_to_remove = (uint)(shrink_bytes / HeapRegion::GrainBytes);

  uint num_regions_removed = _hrs.shrink_by(num_regions_to_remove);
  HeapWord* old_end = (HeapWord*) _g1_storage.high();
  size_t shrunk_bytes = num_regions_removed * HeapRegion::GrainBytes;

  ergo_verbose3(ErgoHeapSizing,
                "shrink the heap",
                ergo_format_byte("requested shrinking amount")
                ergo_format_byte("aligned shrinking amount")
                ergo_format_byte("attempted shrinking amount"),
                shrink_bytes, aligned_shrink_bytes, shrunk_bytes);
  if (num_regions_removed > 0) {
    _g1_storage.shrink_by(shrunk_bytes);
    HeapWord* new_end = (HeapWord*) _g1_storage.high();

    if (_hr_printer.is_active()) {
      HeapWord* curr = old_end;
      while (curr > new_end) {
        HeapWord* curr_end = curr;
        curr -= HeapRegion::GrainWords;
        _hr_printer.uncommit(curr, curr_end);
      }
    }

    _expansion_regions += num_regions_removed;
    update_committed_space(old_end, new_end);
    HeapRegionRemSet::shrink_heap(n_regions());
    g1_policy()->record_new_heap_size(n_regions());
  } else {
    ergo_verbose0(ErgoHeapSizing,
                  "did not shrink the heap",
                  ergo_format_reason("heap shrinking operation failed"));
  }
}

void G1CollectedHeap::shrink(size_t shrink_bytes) {
  verify_region_sets_optional();

  // We should only reach here at the end of a Full GC which means we
  // should not not be holding to any GC alloc regions. The method
  // below will make sure of that and do any remaining clean up.
  abandon_gc_alloc_regions();

  // Instead of tearing down / rebuilding the free lists here, we
  // could instead use the remove_all_pending() method on free_list to
  // remove only the ones that we need to remove.
  tear_down_region_sets(true /* free_list_only */);
  shrink_helper(shrink_bytes);
  rebuild_region_sets(true /* free_list_only */);

  _hrs.verify_optional();
  verify_region_sets_optional();
}

// Public methods.

#ifdef _MSC_VER // the use of 'this' below gets a warning, make it go away
#pragma warning( disable:4355 ) // 'this' : used in base member initializer list
#endif // _MSC_VER


G1CollectedHeap::G1CollectedHeap(G1CollectorPolicy* policy_) :
  SharedHeap(policy_),
  _g1_policy(policy_),
  _dirty_card_queue_set(false),
  _into_cset_dirty_card_queue_set(false),
  _is_alive_closure_cm(this),
  _is_alive_closure_stw(this),
  _ref_processor_cm(NULL),
  _ref_processor_stw(NULL),
  _process_strong_tasks(new SubTasksDone(G1H_PS_NumElements)),
  _bot_shared(NULL),
  _evac_failure_scan_stack(NULL),
  _mark_in_progress(false),
  _cg1r(NULL), _summary_bytes_used(0),
  _g1mm(NULL),
  _refine_cte_cl(NULL),
  _full_collection(false),
  _free_list("Master Free List"),
  _secondary_free_list("Secondary Free List"),
  _old_set("Old Set"),
  _humongous_set("Master Humongous Set"),
  _free_regions_coming(false),
  _young_list(new YoungList(this)),
  _gc_time_stamp(0),
  _retained_old_gc_alloc_region(NULL),
  _survivor_plab_stats(YoungPLABSize, PLABWeight),
  _old_plab_stats(OldPLABSize, PLABWeight),
  _expand_heap_after_alloc_failure(true),
  _surviving_young_words(NULL),
  _old_marking_cycles_started(0),
  _old_marking_cycles_completed(0),
  _concurrent_cycle_started(false),
  _in_cset_fast_test(NULL),
  _in_cset_fast_test_base(NULL),
  _dirty_cards_region_list(NULL),
  _worker_cset_start_region(NULL),
  _worker_cset_start_region_time_stamp(NULL),
  _gc_timer_stw(new (ResourceObj::C_HEAP, mtGC) STWGCTimer()),
  _gc_timer_cm(new (ResourceObj::C_HEAP, mtGC) ConcurrentGCTimer()),
  _gc_tracer_stw(new (ResourceObj::C_HEAP, mtGC) G1NewTracer()),
  _gc_tracer_cm(new (ResourceObj::C_HEAP, mtGC) G1OldTracer()) {

  _g1h = this;
  if (_process_strong_tasks == NULL || !_process_strong_tasks->valid()) {
    vm_exit_during_initialization("Failed necessary allocation.");
  }

  _humongous_object_threshold_in_words = HeapRegion::GrainWords / 2;

  int n_queues = MAX2((int)ParallelGCThreads, 1);
  _task_queues = new RefToScanQueueSet(n_queues);

  int n_rem_sets = HeapRegionRemSet::num_par_rem_sets();
  assert(n_rem_sets > 0, "Invariant.");

  _worker_cset_start_region = NEW_C_HEAP_ARRAY(HeapRegion*, n_queues, mtGC);
  _worker_cset_start_region_time_stamp = NEW_C_HEAP_ARRAY(unsigned int, n_queues, mtGC);
  _evacuation_failed_info_array = NEW_C_HEAP_ARRAY(EvacuationFailedInfo, n_queues, mtGC);

  for (int i = 0; i < n_queues; i++) {
    RefToScanQueue* q = new RefToScanQueue();
    q->initialize();
    _task_queues->register_queue(i, q);
    ::new (&_evacuation_failed_info_array[i]) EvacuationFailedInfo();
  }
  clear_cset_start_regions();

  // Initialize the G1EvacuationFailureALot counters and flags.
  NOT_PRODUCT(reset_evacuation_should_fail();)

  guarantee(_task_queues != NULL, "task_queues allocation failure.");
}

jint G1CollectedHeap::initialize() {
  CollectedHeap::pre_initialize();
  os::enable_vtime();

  G1Log::init();

  // Necessary to satisfy locking discipline assertions.

  MutexLocker x(Heap_lock);

  // We have to initialize the printer before committing the heap, as
  // it will be used then.
  _hr_printer.set_active(G1PrintHeapRegions);

  // While there are no constraints in the GC code that HeapWordSize
  // be any particular value, there are multiple other areas in the
  // system which believe this to be true (e.g. oop->object_size in some
  // cases incorrectly returns the size in wordSize units rather than
  // HeapWordSize).
  guarantee(HeapWordSize == wordSize, "HeapWordSize must equal wordSize");

  size_t init_byte_size = collector_policy()->initial_heap_byte_size();
  size_t max_byte_size = collector_policy()->max_heap_byte_size();

  // Ensure that the sizes are properly aligned.
  Universe::check_alignment(init_byte_size, HeapRegion::GrainBytes, "g1 heap");
  Universe::check_alignment(max_byte_size, HeapRegion::GrainBytes, "g1 heap");

  _cg1r = new ConcurrentG1Refine(this);

  // Reserve the maximum.

  // When compressed oops are enabled, the preferred heap base
  // is calculated by subtracting the requested size from the
  // 32Gb boundary and using the result as the base address for
  // heap reservation. If the requested size is not aligned to
  // HeapRegion::GrainBytes (i.e. the alignment that is passed
  // into the ReservedHeapSpace constructor) then the actual
  // base of the reserved heap may end up differing from the
  // address that was requested (i.e. the preferred heap base).
  // If this happens then we could end up using a non-optimal
  // compressed oops mode.

  // Since max_byte_size is aligned to the size of a heap region (checked
  // above).
  Universe::check_alignment(max_byte_size, HeapRegion::GrainBytes, "g1 heap");

  ReservedSpace heap_rs = Universe::reserve_heap(max_byte_size,
                                                 HeapRegion::GrainBytes);

  // It is important to do this in a way such that concurrent readers can't
  // temporarily think something is in the heap.  (I've actually seen this
  // happen in asserts: DLD.)
  _reserved.set_word_size(0);
  _reserved.set_start((HeapWord*)heap_rs.base());
  _reserved.set_end((HeapWord*)(heap_rs.base() + heap_rs.size()));

  _expansion_regions = (uint) (max_byte_size / HeapRegion::GrainBytes);

  // Create the gen rem set (and barrier set) for the entire reserved region.
  _rem_set = collector_policy()->create_rem_set(_reserved, 2);
  set_barrier_set(rem_set()->bs());
  if (barrier_set()->is_a(BarrierSet::ModRef)) {
    _mr_bs = (ModRefBarrierSet*)_barrier_set;
  } else {
    vm_exit_during_initialization("G1 requires a mod ref bs.");
    return JNI_ENOMEM;
  }

  // Also create a G1 rem set.
  if (mr_bs()->is_a(BarrierSet::CardTableModRef)) {
    _g1_rem_set = new G1RemSet(this, (CardTableModRefBS*)mr_bs());
  } else {
    vm_exit_during_initialization("G1 requires a cardtable mod ref bs.");
    return JNI_ENOMEM;
  }

  // Carve out the G1 part of the heap.

  ReservedSpace g1_rs   = heap_rs.first_part(max_byte_size);
  _g1_reserved = MemRegion((HeapWord*)g1_rs.base(),
                           g1_rs.size()/HeapWordSize);

  _g1_storage.initialize(g1_rs, 0);
  _g1_committed = MemRegion((HeapWord*)_g1_storage.low(), (size_t) 0);
  _hrs.initialize((HeapWord*) _g1_reserved.start(),
                  (HeapWord*) _g1_reserved.end(),
                  _expansion_regions);

  // Do later initialization work for concurrent refinement.
  _cg1r->init();

  // 6843694 - ensure that the maximum region index can fit
  // in the remembered set structures.
  const uint max_region_idx = (1U << (sizeof(RegionIdx_t)*BitsPerByte-1)) - 1;
  guarantee((max_regions() - 1) <= max_region_idx, "too many regions");

  size_t max_cards_per_region = ((size_t)1 << (sizeof(CardIdx_t)*BitsPerByte-1)) - 1;
  guarantee(HeapRegion::CardsPerRegion > 0, "make sure it's initialized");
  guarantee(HeapRegion::CardsPerRegion < max_cards_per_region,
            "too many cards per region");

  HeapRegionSet::set_unrealistically_long_length(max_regions() + 1);

  _bot_shared = new G1BlockOffsetSharedArray(_reserved,
                                             heap_word_size(init_byte_size));

  _g1h = this;

  _in_cset_fast_test_length = max_regions();
  _in_cset_fast_test_base =
                   NEW_C_HEAP_ARRAY(bool, (size_t) _in_cset_fast_test_length, mtGC);

  // We're biasing _in_cset_fast_test to avoid subtracting the
  // beginning of the heap every time we want to index; basically
  // it's the same with what we do with the card table.
  _in_cset_fast_test = _in_cset_fast_test_base -
               ((uintx) _g1_reserved.start() >> HeapRegion::LogOfHRGrainBytes);

  // Clear the _cset_fast_test bitmap in anticipation of adding
  // regions to the incremental collection set for the first
  // evacuation pause.
  clear_cset_fast_test();

  // Create the ConcurrentMark data structure and thread.
  // (Must do this late, so that "max_regions" is defined.)
  _cm = new ConcurrentMark(this, heap_rs);
  if (_cm == NULL || !_cm->completed_initialization()) {
    vm_shutdown_during_initialization("Could not create/initialize ConcurrentMark");
    return JNI_ENOMEM;
  }
  _cmThread = _cm->cmThread();

  // Initialize the from_card cache structure of HeapRegionRemSet.
  HeapRegionRemSet::init_heap(max_regions());

  // Now expand into the initial heap size.
  if (!expand(init_byte_size)) {
    vm_shutdown_during_initialization("Failed to allocate initial heap.");
    return JNI_ENOMEM;
  }

  // Perform any initialization actions delegated to the policy.
  g1_policy()->init();

  _refine_cte_cl =
    new RefineCardTableEntryClosure(ConcurrentG1RefineThread::sts(),
                                    g1_rem_set(),
                                    concurrent_g1_refine());
  JavaThread::dirty_card_queue_set().set_closure(_refine_cte_cl);

  JavaThread::satb_mark_queue_set().initialize(SATB_Q_CBL_mon,
                                               SATB_Q_FL_lock,
                                               G1SATBProcessCompletedThreshold,
                                               Shared_SATB_Q_lock);

  JavaThread::dirty_card_queue_set().initialize(DirtyCardQ_CBL_mon,
                                                DirtyCardQ_FL_lock,
                                                concurrent_g1_refine()->yellow_zone(),
                                                concurrent_g1_refine()->red_zone(),
                                                Shared_DirtyCardQ_lock);

  if (G1DeferredRSUpdate) {
    dirty_card_queue_set().initialize(DirtyCardQ_CBL_mon,
                                      DirtyCardQ_FL_lock,
                                      -1, // never trigger processing
                                      -1, // no limit on length
                                      Shared_DirtyCardQ_lock,
                                      &JavaThread::dirty_card_queue_set());
  }

  // Initialize the card queue set used to hold cards containing
  // references into the collection set.
  _into_cset_dirty_card_queue_set.initialize(DirtyCardQ_CBL_mon,
                                             DirtyCardQ_FL_lock,
                                             -1, // never trigger processing
                                             -1, // no limit on length
                                             Shared_DirtyCardQ_lock,
                                             &JavaThread::dirty_card_queue_set());

  // In case we're keeping closure specialization stats, initialize those
  // counts and that mechanism.
  SpecializationStats::clear();

  // Here we allocate the dummy full region that is required by the
  // G1AllocRegion class. If we don't pass an address in the reserved
  // space here, lots of asserts fire.

  HeapRegion* dummy_region = new_heap_region(0 /* index of bottom region */,
                                             _g1_reserved.start());
  // We'll re-use the same region whether the alloc region will
  // require BOT updates or not and, if it doesn't, then a non-young
  // region will complain that it cannot support allocations without
  // BOT updates. So we'll tag the dummy region as young to avoid that.
  dummy_region->set_young();
  // Make sure it's full.
  dummy_region->set_top(dummy_region->end());
  G1AllocRegion::setup(this, dummy_region);

  init_mutator_alloc_region();

  // Do create of the monitoring and management support so that
  // values in the heap have been properly initialized.
  _g1mm = new G1MonitoringSupport(this);

  return JNI_OK;
}

void G1CollectedHeap::ref_processing_init() {
  // Reference processing in G1 currently works as follows:
  //
  // * There are two reference processor instances. One is
  //   used to record and process discovered references
  //   during concurrent marking; the other is used to
  //   record and process references during STW pauses
  //   (both full and incremental).
  // * Both ref processors need to 'span' the entire heap as
  //   the regions in the collection set may be dotted around.
  //
  // * For the concurrent marking ref processor:
  //   * Reference discovery is enabled at initial marking.
  //   * Reference discovery is disabled and the discovered
  //     references processed etc during remarking.
  //   * Reference discovery is MT (see below).
  //   * Reference discovery requires a barrier (see below).
  //   * Reference processing may or may not be MT
  //     (depending on the value of ParallelRefProcEnabled
  //     and ParallelGCThreads).
  //   * A full GC disables reference discovery by the CM
  //     ref processor and abandons any entries on it's
  //     discovered lists.
  //
  // * For the STW processor:
  //   * Non MT discovery is enabled at the start of a full GC.
  //   * Processing and enqueueing during a full GC is non-MT.
  //   * During a full GC, references are processed after marking.
  //
  //   * Discovery (may or may not be MT) is enabled at the start
  //     of an incremental evacuation pause.
  //   * References are processed near the end of a STW evacuation pause.
  //   * For both types of GC:
  //     * Discovery is atomic - i.e. not concurrent.
  //     * Reference discovery will not need a barrier.

  SharedHeap::ref_processing_init();
  MemRegion mr = reserved_region();

  // Concurrent Mark ref processor
  _ref_processor_cm =
    new ReferenceProcessor(mr,    // span
                           ParallelRefProcEnabled && (ParallelGCThreads > 1),
                                // mt processing
                           (int) ParallelGCThreads,
                                // degree of mt processing
                           (ParallelGCThreads > 1) || (ConcGCThreads > 1),
                                // mt discovery
                           (int) MAX2(ParallelGCThreads, ConcGCThreads),
                                // degree of mt discovery
                           false,
                                // Reference discovery is not atomic
                           &_is_alive_closure_cm,
                                // is alive closure
                                // (for efficiency/performance)
                           true);
                                // Setting next fields of discovered
                                // lists requires a barrier.

  // STW ref processor
  _ref_processor_stw =
    new ReferenceProcessor(mr,    // span
                           ParallelRefProcEnabled && (ParallelGCThreads > 1),
                                // mt processing
                           MAX2((int)ParallelGCThreads, 1),
                                // degree of mt processing
                           (ParallelGCThreads > 1),
                                // mt discovery
                           MAX2((int)ParallelGCThreads, 1),
                                // degree of mt discovery
                           true,
                                // Reference discovery is atomic
                           &_is_alive_closure_stw,
                                // is alive closure
                                // (for efficiency/performance)
                           false);
                                // Setting next fields of discovered
                                // lists requires a barrier.
}

size_t G1CollectedHeap::capacity() const {
  return _g1_committed.byte_size();
}

void G1CollectedHeap::reset_gc_time_stamps(HeapRegion* hr) {
  assert(!hr->continuesHumongous(), "pre-condition");
  hr->reset_gc_time_stamp();
  if (hr->startsHumongous()) {
    uint first_index = hr->hrs_index() + 1;
    uint last_index = hr->last_hc_index();
    for (uint i = first_index; i < last_index; i += 1) {
      HeapRegion* chr = region_at(i);
      assert(chr->continuesHumongous(), "sanity");
      chr->reset_gc_time_stamp();
    }
  }
}

#ifndef PRODUCT
class CheckGCTimeStampsHRClosure : public HeapRegionClosure {
private:
  unsigned _gc_time_stamp;
  bool _failures;

public:
  CheckGCTimeStampsHRClosure(unsigned gc_time_stamp) :
    _gc_time_stamp(gc_time_stamp), _failures(false) { }

  virtual bool doHeapRegion(HeapRegion* hr) {
    unsigned region_gc_time_stamp = hr->get_gc_time_stamp();
    if (_gc_time_stamp != region_gc_time_stamp) {
      gclog_or_tty->print_cr("Region "HR_FORMAT" has GC time stamp = %d, "
                             "expected %d", HR_FORMAT_PARAMS(hr),
                             region_gc_time_stamp, _gc_time_stamp);
      _failures = true;
    }
    return false;
  }

  bool failures() { return _failures; }
};

void G1CollectedHeap::check_gc_time_stamps() {
  CheckGCTimeStampsHRClosure cl(_gc_time_stamp);
  heap_region_iterate(&cl);
  guarantee(!cl.failures(), "all GC time stamps should have been reset");
}
#endif // PRODUCT

void G1CollectedHeap::iterate_dirty_card_closure(CardTableEntryClosure* cl,
                                                 DirtyCardQueue* into_cset_dcq,
                                                 bool concurrent,
                                                 int worker_i) {
  // Clean cards in the hot card cache
  G1HotCardCache* hot_card_cache = _cg1r->hot_card_cache();
  hot_card_cache->drain(worker_i, g1_rem_set(), into_cset_dcq);

  DirtyCardQueueSet& dcqs = JavaThread::dirty_card_queue_set();
  int n_completed_buffers = 0;
  while (dcqs.apply_closure_to_completed_buffer(cl, worker_i, 0, true)) {
    n_completed_buffers++;
  }
  g1_policy()->phase_times()->record_update_rs_processed_buffers(worker_i, n_completed_buffers);
  dcqs.clear_n_completed_buffers();
  assert(!dcqs.completed_buffers_exist_dirty(), "Completed buffers exist!");
}


// Computes the sum of the storage used by the various regions.

size_t G1CollectedHeap::used() const {
  assert(Heap_lock->owner() != NULL,
         "Should be owned on this thread's behalf.");
  size_t result = _summary_bytes_used;
  // Read only once in case it is set to NULL concurrently
  HeapRegion* hr = _mutator_alloc_region.get();
  if (hr != NULL)
    result += hr->used();
  return result;
}

size_t G1CollectedHeap::used_unlocked() const {
  size_t result = _summary_bytes_used;
  return result;
}

class SumUsedClosure: public HeapRegionClosure {
  size_t _used;
public:
  SumUsedClosure() : _used(0) {}
  bool doHeapRegion(HeapRegion* r) {
    if (!r->continuesHumongous()) {
      _used += r->used();
    }
    return false;
  }
  size_t result() { return _used; }
};

size_t G1CollectedHeap::recalculate_used() const {
  SumUsedClosure blk;
  heap_region_iterate(&blk);
  return blk.result();
}

size_t G1CollectedHeap::unsafe_max_alloc() {
  if (free_regions() > 0) return HeapRegion::GrainBytes;
  // otherwise, is there space in the current allocation region?

  // We need to store the current allocation region in a local variable
  // here. The problem is that this method doesn't take any locks and
  // there may be other threads which overwrite the current allocation
  // region field. attempt_allocation(), for example, sets it to NULL
  // and this can happen *after* the NULL check here but before the call
  // to free(), resulting in a SIGSEGV. Note that this doesn't appear
  // to be a problem in the optimized build, since the two loads of the
  // current allocation region field are optimized away.
  HeapRegion* hr = _mutator_alloc_region.get();
  if (hr == NULL) {
    return 0;
  }
  return hr->free();
}

bool G1CollectedHeap::should_do_concurrent_full_gc(GCCause::Cause cause) {
  switch (cause) {
    case GCCause::_gc_locker:               return GCLockerInvokesConcurrent;
    case GCCause::_java_lang_system_gc:     return ExplicitGCInvokesConcurrent;
    case GCCause::_g1_humongous_allocation: return true;
    default:                                return false;
  }
}

#ifndef PRODUCT
void G1CollectedHeap::allocate_dummy_regions() {
  // Let's fill up most of the region
  size_t word_size = HeapRegion::GrainWords - 1024;
  // And as a result the region we'll allocate will be humongous.
  guarantee(isHumongous(word_size), "sanity");

  for (uintx i = 0; i < G1DummyRegionsPerGC; ++i) {
    // Let's use the existing mechanism for the allocation
    HeapWord* dummy_obj = humongous_obj_allocate(word_size);
    if (dummy_obj != NULL) {
      MemRegion mr(dummy_obj, word_size);
      CollectedHeap::fill_with_object(mr);
    } else {
      // If we can't allocate once, we probably cannot allocate
      // again. Let's get out of the loop.
      break;
    }
  }
}
#endif // !PRODUCT

void G1CollectedHeap::increment_old_marking_cycles_started() {
  assert(_old_marking_cycles_started == _old_marking_cycles_completed ||
    _old_marking_cycles_started == _old_marking_cycles_completed + 1,
    err_msg("Wrong marking cycle count (started: %d, completed: %d)",
    _old_marking_cycles_started, _old_marking_cycles_completed));

  _old_marking_cycles_started++;
}

void G1CollectedHeap::increment_old_marking_cycles_completed(bool concurrent) {
  MonitorLockerEx x(FullGCCount_lock, Mutex::_no_safepoint_check_flag);

  // We assume that if concurrent == true, then the caller is a
  // concurrent thread that was joined the Suspendible Thread
  // Set. If there's ever a cheap way to check this, we should add an
  // assert here.

  // Given that this method is called at the end of a Full GC or of a
  // concurrent cycle, and those can be nested (i.e., a Full GC can
  // interrupt a concurrent cycle), the number of full collections
  // completed should be either one (in the case where there was no
  // nesting) or two (when a Full GC interrupted a concurrent cycle)
  // behind the number of full collections started.

  // This is the case for the inner caller, i.e. a Full GC.
  assert(concurrent ||
         (_old_marking_cycles_started == _old_marking_cycles_completed + 1) ||
         (_old_marking_cycles_started == _old_marking_cycles_completed + 2),
         err_msg("for inner caller (Full GC): _old_marking_cycles_started = %u "
                 "is inconsistent with _old_marking_cycles_completed = %u",
                 _old_marking_cycles_started, _old_marking_cycles_completed));

  // This is the case for the outer caller, i.e. the concurrent cycle.
  assert(!concurrent ||
         (_old_marking_cycles_started == _old_marking_cycles_completed + 1),
         err_msg("for outer caller (concurrent cycle): "
                 "_old_marking_cycles_started = %u "
                 "is inconsistent with _old_marking_cycles_completed = %u",
                 _old_marking_cycles_started, _old_marking_cycles_completed));

  _old_marking_cycles_completed += 1;

  // We need to clear the "in_progress" flag in the CM thread before
  // we wake up any waiters (especially when ExplicitInvokesConcurrent
  // is set) so that if a waiter requests another System.gc() it doesn't
  // incorrectly see that a marking cycle is still in progress.
  if (concurrent) {
    _cmThread->clear_in_progress();
  }

  // This notify_all() will ensure that a thread that called
  // System.gc() with (with ExplicitGCInvokesConcurrent set or not)
  // and it's waiting for a full GC to finish will be woken up. It is
  // waiting in VM_G1IncCollectionPause::doit_epilogue().
  FullGCCount_lock->notify_all();
}

void G1CollectedHeap::register_concurrent_cycle_start(jlong start_time) {
  _concurrent_cycle_started = true;
  _gc_timer_cm->register_gc_start(start_time);

  _gc_tracer_cm->report_gc_start(gc_cause(), _gc_timer_cm->gc_start());
  trace_heap_before_gc(_gc_tracer_cm);
}

void G1CollectedHeap::register_concurrent_cycle_end() {
  if (_concurrent_cycle_started) {
    _gc_timer_cm->register_gc_end(os::elapsed_counter());

    if (_cm->has_aborted()) {
      _gc_tracer_cm->report_concurrent_mode_failure();
    }
    _gc_tracer_cm->report_gc_end(_gc_timer_cm->gc_end(), _gc_timer_cm->time_partitions());

    _concurrent_cycle_started = false;
  }
}

void G1CollectedHeap::trace_heap_after_concurrent_cycle() {
  if (_concurrent_cycle_started) {
    trace_heap_after_gc(_gc_tracer_cm);
  }
}

G1YCType G1CollectedHeap::yc_type() {
  bool is_young = g1_policy()->gcs_are_young();
  bool is_initial_mark = g1_policy()->during_initial_mark_pause();
  bool is_during_mark = mark_in_progress();

  if (is_initial_mark) {
    return InitialMark;
  } else if (is_during_mark) {
    return DuringMark;
  } else if (is_young) {
    return Normal;
  } else {
    return Mixed;
  }
}

void G1CollectedHeap::collect(GCCause::Cause cause) {
  assert_heap_not_locked();

  unsigned int gc_count_before;
  unsigned int old_marking_count_before;
  bool retry_gc;

  do {
    retry_gc = false;

    {
      MutexLocker ml(Heap_lock);

      // Read the GC count while holding the Heap_lock
      gc_count_before = total_collections();
      old_marking_count_before = _old_marking_cycles_started;
    }

    if (should_do_concurrent_full_gc(cause)) {
      // Schedule an initial-mark evacuation pause that will start a
      // concurrent cycle. We're setting word_size to 0 which means that
      // we are not requesting a post-GC allocation.
      VM_G1IncCollectionPause op(gc_count_before,
                                 0,     /* word_size */
                                 true,  /* should_initiate_conc_mark */
                                 g1_policy()->max_pause_time_ms(),
                                 cause);

      VMThread::execute(&op);
      if (!op.pause_succeeded()) {
        if (old_marking_count_before == _old_marking_cycles_started) {
          retry_gc = op.should_retry_gc();
        } else {
          // A Full GC happened while we were trying to schedule the
          // initial-mark GC. No point in starting a new cycle given
          // that the whole heap was collected anyway.
        }

        if (retry_gc) {
          if (GC_locker::is_active_and_needs_gc()) {
            GC_locker::stall_until_clear();
          }
        }
      }
    } else {
      if (cause == GCCause::_gc_locker
          DEBUG_ONLY(|| cause == GCCause::_scavenge_alot)) {

        // Schedule a standard evacuation pause. We're setting word_size
        // to 0 which means that we are not requesting a post-GC allocation.
        VM_G1IncCollectionPause op(gc_count_before,
                                   0,     /* word_size */
                                   false, /* should_initiate_conc_mark */
                                   g1_policy()->max_pause_time_ms(),
                                   cause);
        VMThread::execute(&op);
      } else {
        // Schedule a Full GC.
        VM_G1CollectFull op(gc_count_before, old_marking_count_before, cause);
        VMThread::execute(&op);
      }
    }
  } while (retry_gc);
}

bool G1CollectedHeap::is_in(const void* p) const {
  if (_g1_committed.contains(p)) {
    // Given that we know that p is in the committed space,
    // heap_region_containing_raw() should successfully
    // return the containing region.
    HeapRegion* hr = heap_region_containing_raw(p);
    return hr->is_in(p);
  } else {
    return false;
  }
}

// Iteration functions.

// Iterates an OopClosure over all ref-containing fields of objects
// within a HeapRegion.

class IterateOopClosureRegionClosure: public HeapRegionClosure {
  MemRegion _mr;
  ExtendedOopClosure* _cl;
public:
  IterateOopClosureRegionClosure(MemRegion mr, ExtendedOopClosure* cl)
    : _mr(mr), _cl(cl) {}
  bool doHeapRegion(HeapRegion* r) {
    if (!r->continuesHumongous()) {
      r->oop_iterate(_cl);
    }
    return false;
  }
};

void G1CollectedHeap::oop_iterate(ExtendedOopClosure* cl) {
  IterateOopClosureRegionClosure blk(_g1_committed, cl);
  heap_region_iterate(&blk);
}

void G1CollectedHeap::oop_iterate(MemRegion mr, ExtendedOopClosure* cl) {
  IterateOopClosureRegionClosure blk(mr, cl);
  heap_region_iterate(&blk);
}

// Iterates an ObjectClosure over all objects within a HeapRegion.

class IterateObjectClosureRegionClosure: public HeapRegionClosure {
  ObjectClosure* _cl;
public:
  IterateObjectClosureRegionClosure(ObjectClosure* cl) : _cl(cl) {}
  bool doHeapRegion(HeapRegion* r) {
    if (! r->continuesHumongous()) {
      r->object_iterate(_cl);
    }
    return false;
  }
};

void G1CollectedHeap::object_iterate(ObjectClosure* cl) {
  IterateObjectClosureRegionClosure blk(cl);
  heap_region_iterate(&blk);
}

void G1CollectedHeap::object_iterate_since_last_GC(ObjectClosure* cl) {
  // FIXME: is this right?
  guarantee(false, "object_iterate_since_last_GC not supported by G1 heap");
}

// Calls a SpaceClosure on a HeapRegion.

class SpaceClosureRegionClosure: public HeapRegionClosure {
  SpaceClosure* _cl;
public:
  SpaceClosureRegionClosure(SpaceClosure* cl) : _cl(cl) {}
  bool doHeapRegion(HeapRegion* r) {
    _cl->do_space(r);
    return false;
  }
};

void G1CollectedHeap::space_iterate(SpaceClosure* cl) {
  SpaceClosureRegionClosure blk(cl);
  heap_region_iterate(&blk);
}

void G1CollectedHeap::heap_region_iterate(HeapRegionClosure* cl) const {
  _hrs.iterate(cl);
}

void
G1CollectedHeap::heap_region_par_iterate_chunked(HeapRegionClosure* cl,
                                                 uint worker_id,
                                                 uint no_of_par_workers,
                                                 jint claim_value) {
  const uint regions = n_regions();
  const uint max_workers = (G1CollectedHeap::use_parallel_gc_threads() ?
                             no_of_par_workers :
                             1);
  assert(UseDynamicNumberOfGCThreads ||
         no_of_par_workers == workers()->total_workers(),
         "Non dynamic should use fixed number of workers");
  // try to spread out the starting points of the workers
  const HeapRegion* start_hr =
                        start_region_for_worker(worker_id, no_of_par_workers);
  const uint start_index = start_hr->hrs_index();

  // each worker will actually look at all regions
  for (uint count = 0; count < regions; ++count) {
    const uint index = (start_index + count) % regions;
    assert(0 <= index && index < regions, "sanity");
    HeapRegion* r = region_at(index);
    // we'll ignore "continues humongous" regions (we'll process them
    // when we come across their corresponding "start humongous"
    // region) and regions already claimed
    if (r->claim_value() == claim_value || r->continuesHumongous()) {
      continue;
    }
    // OK, try to claim it
    if (r->claimHeapRegion(claim_value)) {
      // success!
      assert(!r->continuesHumongous(), "sanity");
      if (r->startsHumongous()) {
        // If the region is "starts humongous" we'll iterate over its
        // "continues humongous" first; in fact we'll do them
        // first. The order is important. In on case, calling the
        // closure on the "starts humongous" region might de-allocate
        // and clear all its "continues humongous" regions and, as a
        // result, we might end up processing them twice. So, we'll do
        // them first (notice: most closures will ignore them anyway) and
        // then we'll do the "starts humongous" region.
        for (uint ch_index = index + 1; ch_index < regions; ++ch_index) {
          HeapRegion* chr = region_at(ch_index);

          // if the region has already been claimed or it's not
          // "continues humongous" we're done
          if (chr->claim_value() == claim_value ||
              !chr->continuesHumongous()) {
            break;
          }

          // No one should have claimed it directly. We can given
          // that we claimed its "starts humongous" region.
          assert(chr->claim_value() != claim_value, "sanity");
          assert(chr->humongous_start_region() == r, "sanity");

          if (chr->claimHeapRegion(claim_value)) {
            // we should always be able to claim it; no one else should
            // be trying to claim this region

            bool res2 = cl->doHeapRegion(chr);
            assert(!res2, "Should not abort");

            // Right now, this holds (i.e., no closure that actually
            // does something with "continues humongous" regions
            // clears them). We might have to weaken it in the future,
            // but let's leave these two asserts here for extra safety.
            assert(chr->continuesHumongous(), "should still be the case");
            assert(chr->humongous_start_region() == r, "sanity");
          } else {
            guarantee(false, "we should not reach here");
          }
        }
      }

      assert(!r->continuesHumongous(), "sanity");
      bool res = cl->doHeapRegion(r);
      assert(!res, "Should not abort");
    }
  }
}

class ResetClaimValuesClosure: public HeapRegionClosure {
public:
  bool doHeapRegion(HeapRegion* r) {
    r->set_claim_value(HeapRegion::InitialClaimValue);
    return false;
  }
};

void G1CollectedHeap::reset_heap_region_claim_values() {
  ResetClaimValuesClosure blk;
  heap_region_iterate(&blk);
}

void G1CollectedHeap::reset_cset_heap_region_claim_values() {
  ResetClaimValuesClosure blk;
  collection_set_iterate(&blk);
}

#ifdef ASSERT
// This checks whether all regions in the heap have the correct claim
// value. I also piggy-backed on this a check to ensure that the
// humongous_start_region() information on "continues humongous"
// regions is correct.

class CheckClaimValuesClosure : public HeapRegionClosure {
private:
  jint _claim_value;
  uint _failures;
  HeapRegion* _sh_region;

public:
  CheckClaimValuesClosure(jint claim_value) :
    _claim_value(claim_value), _failures(0), _sh_region(NULL) { }
  bool doHeapRegion(HeapRegion* r) {
    if (r->claim_value() != _claim_value) {
      gclog_or_tty->print_cr("Region " HR_FORMAT ", "
                             "claim value = %d, should be %d",
                             HR_FORMAT_PARAMS(r),
                             r->claim_value(), _claim_value);
      ++_failures;
    }
    if (!r->isHumongous()) {
      _sh_region = NULL;
    } else if (r->startsHumongous()) {
      _sh_region = r;
    } else if (r->continuesHumongous()) {
      if (r->humongous_start_region() != _sh_region) {
        gclog_or_tty->print_cr("Region " HR_FORMAT ", "
                               "HS = "PTR_FORMAT", should be "PTR_FORMAT,
                               HR_FORMAT_PARAMS(r),
                               r->humongous_start_region(),
                               _sh_region);
        ++_failures;
      }
    }
    return false;
  }
  uint failures() { return _failures; }
};

bool G1CollectedHeap::check_heap_region_claim_values(jint claim_value) {
  CheckClaimValuesClosure cl(claim_value);
  heap_region_iterate(&cl);
  return cl.failures() == 0;
}

class CheckClaimValuesInCSetHRClosure: public HeapRegionClosure {
private:
  jint _claim_value;
  uint _failures;

public:
  CheckClaimValuesInCSetHRClosure(jint claim_value) :
    _claim_value(claim_value), _failures(0) { }

  uint failures() { return _failures; }

  bool doHeapRegion(HeapRegion* hr) {
    assert(hr->in_collection_set(), "how?");
    assert(!hr->isHumongous(), "H-region in CSet");
    if (hr->claim_value() != _claim_value) {
      gclog_or_tty->print_cr("CSet Region " HR_FORMAT ", "
                             "claim value = %d, should be %d",
                             HR_FORMAT_PARAMS(hr),
                             hr->claim_value(), _claim_value);
      _failures += 1;
    }
    return false;
  }
};

bool G1CollectedHeap::check_cset_heap_region_claim_values(jint claim_value) {
  CheckClaimValuesInCSetHRClosure cl(claim_value);
  collection_set_iterate(&cl);
  return cl.failures() == 0;
}
#endif // ASSERT

// Clear the cached CSet starting regions and (more importantly)
// the time stamps. Called when we reset the GC time stamp.
void G1CollectedHeap::clear_cset_start_regions() {
  assert(_worker_cset_start_region != NULL, "sanity");
  assert(_worker_cset_start_region_time_stamp != NULL, "sanity");

  int n_queues = MAX2((int)ParallelGCThreads, 1);
  for (int i = 0; i < n_queues; i++) {
    _worker_cset_start_region[i] = NULL;
    _worker_cset_start_region_time_stamp[i] = 0;
  }
}

// Given the id of a worker, obtain or calculate a suitable
// starting region for iterating over the current collection set.
HeapRegion* G1CollectedHeap::start_cset_region_for_worker(int worker_i) {
  assert(get_gc_time_stamp() > 0, "should have been updated by now");

  HeapRegion* result = NULL;
  unsigned gc_time_stamp = get_gc_time_stamp();

  if (_worker_cset_start_region_time_stamp[worker_i] == gc_time_stamp) {
    // Cached starting region for current worker was set
    // during the current pause - so it's valid.
    // Note: the cached starting heap region may be NULL
    // (when the collection set is empty).
    result = _worker_cset_start_region[worker_i];
    assert(result == NULL || result->in_collection_set(), "sanity");
    return result;
  }

  // The cached entry was not valid so let's calculate
  // a suitable starting heap region for this worker.

  // We want the parallel threads to start their collection
  // set iteration at different collection set regions to
  // avoid contention.
  // If we have:
  //          n collection set regions
  //          p threads
  // Then thread t will start at region floor ((t * n) / p)

  result = g1_policy()->collection_set();
  if (G1CollectedHeap::use_parallel_gc_threads()) {
    uint cs_size = g1_policy()->cset_region_length();
    uint active_workers = workers()->active_workers();
    assert(UseDynamicNumberOfGCThreads ||
             active_workers == workers()->total_workers(),
             "Unless dynamic should use total workers");

    uint end_ind   = (cs_size * worker_i) / active_workers;
    uint start_ind = 0;

    if (worker_i > 0 &&
        _worker_cset_start_region_time_stamp[worker_i - 1] == gc_time_stamp) {
      // Previous workers starting region is valid
      // so let's iterate from there
      start_ind = (cs_size * (worker_i - 1)) / active_workers;
      result = _worker_cset_start_region[worker_i - 1];
    }

    for (uint i = start_ind; i < end_ind; i++) {
      result = result->next_in_collection_set();
    }
  }

  // Note: the calculated starting heap region may be NULL
  // (when the collection set is empty).
  assert(result == NULL || result->in_collection_set(), "sanity");
  assert(_worker_cset_start_region_time_stamp[worker_i] != gc_time_stamp,
         "should be updated only once per pause");
  _worker_cset_start_region[worker_i] = result;
  OrderAccess::storestore();
  _worker_cset_start_region_time_stamp[worker_i] = gc_time_stamp;
  return result;
}

HeapRegion* G1CollectedHeap::start_region_for_worker(uint worker_i,
                                                     uint no_of_par_workers) {
  uint worker_num =
           G1CollectedHeap::use_parallel_gc_threads() ? no_of_par_workers : 1U;
  assert(UseDynamicNumberOfGCThreads ||
         no_of_par_workers == workers()->total_workers(),
         "Non dynamic should use fixed number of workers");
  const uint start_index = n_regions() * worker_i / worker_num;
  return region_at(start_index);
}

void G1CollectedHeap::collection_set_iterate(HeapRegionClosure* cl) {
  HeapRegion* r = g1_policy()->collection_set();
  while (r != NULL) {
    HeapRegion* next = r->next_in_collection_set();
    if (cl->doHeapRegion(r)) {
      cl->incomplete();
      return;
    }
    r = next;
  }
}

void G1CollectedHeap::collection_set_iterate_from(HeapRegion* r,
                                                  HeapRegionClosure *cl) {
  if (r == NULL) {
    // The CSet is empty so there's nothing to do.
    return;
  }

  assert(r->in_collection_set(),
         "Start region must be a member of the collection set.");
  HeapRegion* cur = r;
  while (cur != NULL) {
    HeapRegion* next = cur->next_in_collection_set();
    if (cl->doHeapRegion(cur) && false) {
      cl->incomplete();
      return;
    }
    cur = next;
  }
  cur = g1_policy()->collection_set();
  while (cur != r) {
    HeapRegion* next = cur->next_in_collection_set();
    if (cl->doHeapRegion(cur) && false) {
      cl->incomplete();
      return;
    }
    cur = next;
  }
}

CompactibleSpace* G1CollectedHeap::first_compactible_space() {
  return n_regions() > 0 ? region_at(0) : NULL;
}


Space* G1CollectedHeap::space_containing(const void* addr) const {
  Space* res = heap_region_containing(addr);
  return res;
}

HeapWord* G1CollectedHeap::block_start(const void* addr) const {
  Space* sp = space_containing(addr);
  if (sp != NULL) {
    return sp->block_start(addr);
  }
  return NULL;
}

size_t G1CollectedHeap::block_size(const HeapWord* addr) const {
  Space* sp = space_containing(addr);
  assert(sp != NULL, "block_size of address outside of heap");
  return sp->block_size(addr);
}

bool G1CollectedHeap::block_is_obj(const HeapWord* addr) const {
  Space* sp = space_containing(addr);
  return sp->block_is_obj(addr);
}

bool G1CollectedHeap::supports_tlab_allocation() const {
  return true;
}

size_t G1CollectedHeap::tlab_capacity(Thread* ignored) const {
  return HeapRegion::GrainBytes;
}

size_t G1CollectedHeap::unsafe_max_tlab_alloc(Thread* ignored) const {
  // Return the remaining space in the cur alloc region, but not less than
  // the min TLAB size.

  // Also, this value can be at most the humongous object threshold,
  // since we can't allow tlabs to grow big enough to accommodate
  // humongous objects.

  HeapRegion* hr = _mutator_alloc_region.get();
  size_t max_tlab_size = _humongous_object_threshold_in_words * wordSize;
  if (hr == NULL) {
    return max_tlab_size;
  } else {
    return MIN2(MAX2(hr->free(), (size_t) MinTLABSize), max_tlab_size);
  }
}

size_t G1CollectedHeap::max_capacity() const {
  return _g1_reserved.byte_size();
}

jlong G1CollectedHeap::millis_since_last_gc() {
  // assert(false, "NYI");
  return 0;
}

void G1CollectedHeap::prepare_for_verify() {
  if (SafepointSynchronize::is_at_safepoint() || ! UseTLAB) {
    ensure_parsability(false);
  }
  g1_rem_set()->prepare_for_verify();
}

bool G1CollectedHeap::allocated_since_marking(oop obj, HeapRegion* hr,
                                              VerifyOption vo) {
  switch (vo) {
  case VerifyOption_G1UsePrevMarking:
    return hr->obj_allocated_since_prev_marking(obj);
  case VerifyOption_G1UseNextMarking:
    return hr->obj_allocated_since_next_marking(obj);
  case VerifyOption_G1UseMarkWord:
    return false;
  default:
    ShouldNotReachHere();
  }
  return false; // keep some compilers happy
}

HeapWord* G1CollectedHeap::top_at_mark_start(HeapRegion* hr, VerifyOption vo) {
  switch (vo) {
  case VerifyOption_G1UsePrevMarking: return hr->prev_top_at_mark_start();
  case VerifyOption_G1UseNextMarking: return hr->next_top_at_mark_start();
  case VerifyOption_G1UseMarkWord:    return NULL;
  default:                            ShouldNotReachHere();
  }
  return NULL; // keep some compilers happy
}

bool G1CollectedHeap::is_marked(oop obj, VerifyOption vo) {
  switch (vo) {
  case VerifyOption_G1UsePrevMarking: return isMarkedPrev(obj);
  case VerifyOption_G1UseNextMarking: return isMarkedNext(obj);
  case VerifyOption_G1UseMarkWord:    return obj->is_gc_marked();
  default:                            ShouldNotReachHere();
  }
  return false; // keep some compilers happy
}

const char* G1CollectedHeap::top_at_mark_start_str(VerifyOption vo) {
  switch (vo) {
  case VerifyOption_G1UsePrevMarking: return "PTAMS";
  case VerifyOption_G1UseNextMarking: return "NTAMS";
  case VerifyOption_G1UseMarkWord:    return "NONE";
  default:                            ShouldNotReachHere();
  }
  return NULL; // keep some compilers happy
}

class VerifyLivenessOopClosure: public OopClosure {
  G1CollectedHeap* _g1h;
  VerifyOption _vo;
public:
  VerifyLivenessOopClosure(G1CollectedHeap* g1h, VerifyOption vo):
    _g1h(g1h), _vo(vo)
  { }
  void do_oop(narrowOop *p) { do_oop_work(p); }
  void do_oop(      oop *p) { do_oop_work(p); }

  template <class T> void do_oop_work(T *p) {
    oop obj = oopDesc::load_decode_heap_oop(p);
    guarantee(obj == NULL || !_g1h->is_obj_dead_cond(obj, _vo),
              "Dead object referenced by a not dead object");
  }
};

class VerifyObjsInRegionClosure: public ObjectClosure {
private:
  G1CollectedHeap* _g1h;
  size_t _live_bytes;
  HeapRegion *_hr;
  VerifyOption _vo;
public:
  // _vo == UsePrevMarking -> use "prev" marking information,
  // _vo == UseNextMarking -> use "next" marking information,
  // _vo == UseMarkWord    -> use mark word from object header.
  VerifyObjsInRegionClosure(HeapRegion *hr, VerifyOption vo)
    : _live_bytes(0), _hr(hr), _vo(vo) {
    _g1h = G1CollectedHeap::heap();
  }
  void do_object(oop o) {
    VerifyLivenessOopClosure isLive(_g1h, _vo);
    assert(o != NULL, "Huh?");
    if (!_g1h->is_obj_dead_cond(o, _vo)) {
      // If the object is alive according to the mark word,
      // then verify that the marking information agrees.
      // Note we can't verify the contra-positive of the
      // above: if the object is dead (according to the mark
      // word), it may not be marked, or may have been marked
      // but has since became dead, or may have been allocated
      // since the last marking.
      if (_vo == VerifyOption_G1UseMarkWord) {
        guarantee(!_g1h->is_obj_dead(o), "mark word and concurrent mark mismatch");
      }

      o->oop_iterate_no_header(&isLive);
      if (!_hr->obj_allocated_since_prev_marking(o)) {
        size_t obj_size = o->size();    // Make sure we don't overflow
        _live_bytes += (obj_size * HeapWordSize);
      }
    }
  }
  size_t live_bytes() { return _live_bytes; }
};

class PrintObjsInRegionClosure : public ObjectClosure {
  HeapRegion *_hr;
  G1CollectedHeap *_g1;
public:
  PrintObjsInRegionClosure(HeapRegion *hr) : _hr(hr) {
    _g1 = G1CollectedHeap::heap();
  };

  void do_object(oop o) {
    if (o != NULL) {
      HeapWord *start = (HeapWord *) o;
      size_t word_sz = o->size();
      gclog_or_tty->print("\nPrinting obj "PTR_FORMAT" of size " SIZE_FORMAT
                          " isMarkedPrev %d isMarkedNext %d isAllocSince %d\n",
                          (void*) o, word_sz,
                          _g1->isMarkedPrev(o),
                          _g1->isMarkedNext(o),
                          _hr->obj_allocated_since_prev_marking(o));
      HeapWord *end = start + word_sz;
      HeapWord *cur;
      int *val;
      for (cur = start; cur < end; cur++) {
        val = (int *) cur;
        gclog_or_tty->print("\t "PTR_FORMAT":"PTR_FORMAT"\n", val, *val);
      }
    }
  }
};

class VerifyRegionClosure: public HeapRegionClosure {
private:
  bool             _par;
  VerifyOption     _vo;
  bool             _failures;
public:
  // _vo == UsePrevMarking -> use "prev" marking information,
  // _vo == UseNextMarking -> use "next" marking information,
  // _vo == UseMarkWord    -> use mark word from object header.
  VerifyRegionClosure(bool par, VerifyOption vo)
    : _par(par),
      _vo(vo),
      _failures(false) {}

  bool failures() {
    return _failures;
  }

  bool doHeapRegion(HeapRegion* r) {
    if (!r->continuesHumongous()) {
      bool failures = false;
      r->verify(_vo, &failures);
      if (failures) {
        _failures = true;
      } else {
        VerifyObjsInRegionClosure not_dead_yet_cl(r, _vo);
        r->object_iterate(&not_dead_yet_cl);
        if (_vo != VerifyOption_G1UseNextMarking) {
          if (r->max_live_bytes() < not_dead_yet_cl.live_bytes()) {
            gclog_or_tty->print_cr("["PTR_FORMAT","PTR_FORMAT"] "
                                   "max_live_bytes "SIZE_FORMAT" "
                                   "< calculated "SIZE_FORMAT,
                                   r->bottom(), r->end(),
                                   r->max_live_bytes(),
                                 not_dead_yet_cl.live_bytes());
            _failures = true;
          }
        } else {
          // When vo == UseNextMarking we cannot currently do a sanity
          // check on the live bytes as the calculation has not been
          // finalized yet.
        }
      }
    }
    return false; // stop the region iteration if we hit a failure
  }
};

class YoungRefCounterClosure : public OopClosure {
  G1CollectedHeap* _g1h;
  int              _count;
 public:
  YoungRefCounterClosure(G1CollectedHeap* g1h) : _g1h(g1h), _count(0) {}
  void do_oop(oop* p)       { if (_g1h->is_in_young(*p)) { _count++; } }
  void do_oop(narrowOop* p) { ShouldNotReachHere(); }

  int count() { return _count; }
  void reset_count() { _count = 0; };
};

class VerifyKlassClosure: public KlassClosure {
  YoungRefCounterClosure _young_ref_counter_closure;
  OopClosure *_oop_closure;
 public:
  VerifyKlassClosure(G1CollectedHeap* g1h, OopClosure* cl) : _young_ref_counter_closure(g1h), _oop_closure(cl) {}
  void do_klass(Klass* k) {
    k->oops_do(_oop_closure);

    _young_ref_counter_closure.reset_count();
    k->oops_do(&_young_ref_counter_closure);
    if (_young_ref_counter_closure.count() > 0) {
      guarantee(k->has_modified_oops(), err_msg("Klass %p, has young refs but is not dirty.", k));
    }
  }
};

// TODO: VerifyRootsClosure extends OopsInGenClosure so that we can
//       pass it as the perm_blk to SharedHeap::process_strong_roots.
//       When process_strong_roots stop calling perm_blk->younger_refs_iterate
//       we can change this closure to extend the simpler OopClosure.
class VerifyRootsClosure: public OopsInGenClosure {
private:
  G1CollectedHeap* _g1h;
  VerifyOption     _vo;
  bool             _failures;
public:
  // _vo == UsePrevMarking -> use "prev" marking information,
  // _vo == UseNextMarking -> use "next" marking information,
  // _vo == UseMarkWord    -> use mark word from object header.
  VerifyRootsClosure(VerifyOption vo) :
    _g1h(G1CollectedHeap::heap()),
    _vo(vo),
    _failures(false) { }

  bool failures() { return _failures; }

  template <class T> void do_oop_nv(T* p) {
    T heap_oop = oopDesc::load_heap_oop(p);
    if (!oopDesc::is_null(heap_oop)) {
      oop obj = oopDesc::decode_heap_oop_not_null(heap_oop);
      if (_g1h->is_obj_dead_cond(obj, _vo)) {
        gclog_or_tty->print_cr("Root location "PTR_FORMAT" "
                              "points to dead obj "PTR_FORMAT, p, (void*) obj);
        if (_vo == VerifyOption_G1UseMarkWord) {
          gclog_or_tty->print_cr("  Mark word: "PTR_FORMAT, (void*)(obj->mark()));
        }
        obj->print_on(gclog_or_tty);
        _failures = true;
      }
    }
  }

  void do_oop(oop* p)       { do_oop_nv(p); }
  void do_oop(narrowOop* p) { do_oop_nv(p); }
};

// This is the task used for parallel heap verification.

class G1ParVerifyTask: public AbstractGangTask {
private:
  G1CollectedHeap* _g1h;
  VerifyOption     _vo;
  bool             _failures;

public:
  // _vo == UsePrevMarking -> use "prev" marking information,
  // _vo == UseNextMarking -> use "next" marking information,
  // _vo == UseMarkWord    -> use mark word from object header.
  G1ParVerifyTask(G1CollectedHeap* g1h, VerifyOption vo) :
    AbstractGangTask("Parallel verify task"),
    _g1h(g1h),
    _vo(vo),
    _failures(false) { }

  bool failures() {
    return _failures;
  }

  void work(uint worker_id) {
    HandleMark hm;
    VerifyRegionClosure blk(true, _vo);
    _g1h->heap_region_par_iterate_chunked(&blk, worker_id,
                                          _g1h->workers()->active_workers(),
                                          HeapRegion::ParVerifyClaimValue);
    if (blk.failures()) {
      _failures = true;
    }
  }
};

void G1CollectedHeap::verify(bool silent) {
  verify(silent, VerifyOption_G1UsePrevMarking);
}

void G1CollectedHeap::verify(bool silent,
                             VerifyOption vo) {
  if (SafepointSynchronize::is_at_safepoint()) {
    if (!silent) { gclog_or_tty->print("Roots "); }
    VerifyRootsClosure rootsCl(vo);

    assert(Thread::current()->is_VM_thread(),
           "Expected to be executed serially by the VM thread at this point");

    CodeBlobToOopClosure blobsCl(&rootsCl, /*do_marking=*/ false);
    VerifyKlassClosure klassCl(this, &rootsCl);

    // We apply the relevant closures to all the oops in the
    // system dictionary, the string table and the code cache.
    const int so = SO_AllClasses | SO_Strings | SO_CodeCache;

    // Need cleared claim bits for the strong roots processing
    ClassLoaderDataGraph::clear_claimed_marks();

    process_strong_roots(true,      // activate StrongRootsScope
                         false,     // we set "is scavenging" to false,
                                    // so we don't reset the dirty cards.
                         ScanningOption(so),  // roots scanning options
                         &rootsCl,
                         &blobsCl,
                         &klassCl
                         );

    bool failures = rootsCl.failures();

    if (vo != VerifyOption_G1UseMarkWord) {
      // If we're verifying during a full GC then the region sets
      // will have been torn down at the start of the GC. Therefore
      // verifying the region sets will fail. So we only verify
      // the region sets when not in a full GC.
      if (!silent) { gclog_or_tty->print("HeapRegionSets "); }
      verify_region_sets();
    }

    if (!silent) { gclog_or_tty->print("HeapRegions "); }
    if (GCParallelVerificationEnabled && ParallelGCThreads > 1) {
      assert(check_heap_region_claim_values(HeapRegion::InitialClaimValue),
             "sanity check");

      G1ParVerifyTask task(this, vo);
      assert(UseDynamicNumberOfGCThreads ||
        workers()->active_workers() == workers()->total_workers(),
        "If not dynamic should be using all the workers");
      int n_workers = workers()->active_workers();
      set_par_threads(n_workers);
      workers()->run_task(&task);
      set_par_threads(0);
      if (task.failures()) {
        failures = true;
      }

      // Checks that the expected amount of parallel work was done.
      // The implication is that n_workers is > 0.
      assert(check_heap_region_claim_values(HeapRegion::ParVerifyClaimValue),
             "sanity check");

      reset_heap_region_claim_values();

      assert(check_heap_region_claim_values(HeapRegion::InitialClaimValue),
             "sanity check");
    } else {
      VerifyRegionClosure blk(false, vo);
      heap_region_iterate(&blk);
      if (blk.failures()) {
        failures = true;
      }
    }
    if (!silent) gclog_or_tty->print("RemSet ");
    rem_set()->verify();

    if (failures) {
      gclog_or_tty->print_cr("Heap:");
      // It helps to have the per-region information in the output to
      // help us track down what went wrong. This is why we call
      // print_extended_on() instead of print_on().
      print_extended_on(gclog_or_tty);
      gclog_or_tty->print_cr("");
#ifndef PRODUCT
      if (VerifyDuringGC && G1VerifyDuringGCPrintReachable) {
        concurrent_mark()->print_reachable("at-verification-failure",
                                           vo, false /* all */);
      }
#endif
      gclog_or_tty->flush();
    }
    guarantee(!failures, "there should not have been any failures");
  } else {
    if (!silent)
      gclog_or_tty->print("(SKIPPING roots, heapRegionSets, heapRegions, remset) ");
  }
}

class PrintRegionClosure: public HeapRegionClosure {
  outputStream* _st;
public:
  PrintRegionClosure(outputStream* st) : _st(st) {}
  bool doHeapRegion(HeapRegion* r) {
    r->print_on(_st);
    return false;
  }
};

void G1CollectedHeap::print_on(outputStream* st) const {
  st->print(" %-20s", "garbage-first heap");
  st->print(" total " SIZE_FORMAT "K, used " SIZE_FORMAT "K",
            capacity()/K, used_unlocked()/K);
  st->print(" [" INTPTR_FORMAT ", " INTPTR_FORMAT ", " INTPTR_FORMAT ")",
            _g1_storage.low_boundary(),
            _g1_storage.high(),
            _g1_storage.high_boundary());
  st->cr();
  st->print("  region size " SIZE_FORMAT "K, ", HeapRegion::GrainBytes / K);
  uint young_regions = _young_list->length();
  st->print("%u young (" SIZE_FORMAT "K), ", young_regions,
            (size_t) young_regions * HeapRegion::GrainBytes / K);
  uint survivor_regions = g1_policy()->recorded_survivor_regions();
  st->print("%u survivors (" SIZE_FORMAT "K)", survivor_regions,
            (size_t) survivor_regions * HeapRegion::GrainBytes / K);
  st->cr();
  MetaspaceAux::print_on(st);
}

void G1CollectedHeap::print_extended_on(outputStream* st) const {
  print_on(st);

  // Print the per-region information.
  st->cr();
  st->print_cr("Heap Regions: (Y=young(eden), SU=young(survivor), "
               "HS=humongous(starts), HC=humongous(continues), "
               "CS=collection set, F=free, TS=gc time stamp, "
               "PTAMS=previous top-at-mark-start, "
               "NTAMS=next top-at-mark-start)");
  PrintRegionClosure blk(st);
  heap_region_iterate(&blk);
}

void G1CollectedHeap::print_on_error(outputStream* st) const {
  this->CollectedHeap::print_on_error(st);

  if (_cm != NULL) {
    st->cr();
    _cm->print_on_error(st);
  }
}

void G1CollectedHeap::print_gc_threads_on(outputStream* st) const {
  if (G1CollectedHeap::use_parallel_gc_threads()) {
    workers()->print_worker_threads_on(st);
  }
  _cmThread->print_on(st);
  st->cr();
  _cm->print_worker_threads_on(st);
  _cg1r->print_worker_threads_on(st);
}

void G1CollectedHeap::gc_threads_do(ThreadClosure* tc) const {
  if (G1CollectedHeap::use_parallel_gc_threads()) {
    workers()->threads_do(tc);
  }
  tc->do_thread(_cmThread);
  _cg1r->threads_do(tc);
}

void G1CollectedHeap::print_tracing_info() const {
  // We'll overload this to mean "trace GC pause statistics."
  if (TraceGen0Time || TraceGen1Time) {
    // The "G1CollectorPolicy" is keeping track of these stats, so delegate
    // to that.
    g1_policy()->print_tracing_info();
  }
  if (G1SummarizeRSetStats) {
    g1_rem_set()->print_summary_info();
  }
  if (G1SummarizeConcMark) {
    concurrent_mark()->print_summary_info();
  }
  g1_policy()->print_yg_surv_rate_info();
  SpecializationStats::print();
}

#ifndef PRODUCT
// Helpful for debugging RSet issues.

class PrintRSetsClosure : public HeapRegionClosure {
private:
  const char* _msg;
  size_t _occupied_sum;

public:
  bool doHeapRegion(HeapRegion* r) {
    HeapRegionRemSet* hrrs = r->rem_set();
    size_t occupied = hrrs->occupied();
    _occupied_sum += occupied;

    gclog_or_tty->print_cr("Printing RSet for region "HR_FORMAT,
                           HR_FORMAT_PARAMS(r));
    if (occupied == 0) {
      gclog_or_tty->print_cr("  RSet is empty");
    } else {
      hrrs->print();
    }
    gclog_or_tty->print_cr("----------");
    return false;
  }

  PrintRSetsClosure(const char* msg) : _msg(msg), _occupied_sum(0) {
    gclog_or_tty->cr();
    gclog_or_tty->print_cr("========================================");
    gclog_or_tty->print_cr(msg);
    gclog_or_tty->cr();
  }

  ~PrintRSetsClosure() {
    gclog_or_tty->print_cr("Occupied Sum: "SIZE_FORMAT, _occupied_sum);
    gclog_or_tty->print_cr("========================================");
    gclog_or_tty->cr();
  }
};

void G1CollectedHeap::print_cset_rsets() {
  PrintRSetsClosure cl("Printing CSet RSets");
  collection_set_iterate(&cl);
}

void G1CollectedHeap::print_all_rsets() {
  PrintRSetsClosure cl("Printing All RSets");;
  heap_region_iterate(&cl);
}
#endif // PRODUCT

G1CollectedHeap* G1CollectedHeap::heap() {
  assert(_sh->kind() == CollectedHeap::G1CollectedHeap,
         "not a garbage-first heap");
  return _g1h;
}

void G1CollectedHeap::gc_prologue(bool full /* Ignored */) {
  // always_do_update_barrier = false;
  assert(InlineCacheBuffer::is_empty(), "should have cleaned up ICBuffer");
  // Call allocation profiler
  AllocationProfiler::iterate_since_last_gc();
  // Fill TLAB's and such
  ensure_parsability(true);
}

void G1CollectedHeap::gc_epilogue(bool full /* Ignored */) {

  if (G1SummarizeRSetStats &&
      (G1SummarizeRSetStatsPeriod > 0) &&
      // we are at the end of the GC. Total collections has already been increased.
      ((total_collections() - 1) % G1SummarizeRSetStatsPeriod == 0)) {
    g1_rem_set()->print_periodic_summary_info();
  }

  // FIXME: what is this about?
  // I'm ignoring the "fill_newgen()" call if "alloc_event_enabled"
  // is set.
  COMPILER2_PRESENT(assert(DerivedPointerTable::is_empty(),
                        "derived pointer present"));
  // always_do_update_barrier = true;

  // We have just completed a GC. Update the soft reference
  // policy with the new heap occupancy
  Universe::update_heap_info_at_gc();
}

HeapWord* G1CollectedHeap::do_collection_pause(size_t word_size,
                                               unsigned int gc_count_before,
                                               bool* succeeded) {
  assert_heap_not_locked_and_not_at_safepoint();
  g1_policy()->record_stop_world_start();
  VM_G1IncCollectionPause op(gc_count_before,
                             word_size,
                             false, /* should_initiate_conc_mark */
                             g1_policy()->max_pause_time_ms(),
                             GCCause::_g1_inc_collection_pause);
  VMThread::execute(&op);

  HeapWord* result = op.result();
  bool ret_succeeded = op.prologue_succeeded() && op.pause_succeeded();
  assert(result == NULL || ret_succeeded,
         "the result should be NULL if the VM did not succeed");
  *succeeded = ret_succeeded;

  assert_heap_not_locked();
  return result;
}

void
G1CollectedHeap::doConcurrentMark() {
  MutexLockerEx x(CGC_lock, Mutex::_no_safepoint_check_flag);
  if (!_cmThread->in_progress()) {
    _cmThread->set_started();
    CGC_lock->notify();
  }
}

size_t G1CollectedHeap::pending_card_num() {
  size_t extra_cards = 0;
  JavaThread *curr = Threads::first();
  while (curr != NULL) {
    DirtyCardQueue& dcq = curr->dirty_card_queue();
    extra_cards += dcq.size();
    curr = curr->next();
  }
  DirtyCardQueueSet& dcqs = JavaThread::dirty_card_queue_set();
  size_t buffer_size = dcqs.buffer_size();
  size_t buffer_num = dcqs.completed_buffers_num();

  // PtrQueueSet::buffer_size() and PtrQueue:size() return sizes
  // in bytes - not the number of 'entries'. We need to convert
  // into a number of cards.
  return (buffer_size * buffer_num + extra_cards) / oopSize;
}

size_t G1CollectedHeap::cards_scanned() {
  return g1_rem_set()->cardsScanned();
}

void
G1CollectedHeap::setup_surviving_young_words() {
  assert(_surviving_young_words == NULL, "pre-condition");
  uint array_length = g1_policy()->young_cset_region_length();
  _surviving_young_words = NEW_C_HEAP_ARRAY(size_t, (size_t) array_length, mtGC);
  if (_surviving_young_words == NULL) {
    vm_exit_out_of_memory(sizeof(size_t) * array_length, OOM_MALLOC_ERROR,
                          "Not enough space for young surv words summary.");
  }
  memset(_surviving_young_words, 0, (size_t) array_length * sizeof(size_t));
#ifdef ASSERT
  for (uint i = 0;  i < array_length; ++i) {
    assert( _surviving_young_words[i] == 0, "memset above" );
  }
#endif // !ASSERT
}

void
G1CollectedHeap::update_surviving_young_words(size_t* surv_young_words) {
  MutexLockerEx x(ParGCRareEvent_lock, Mutex::_no_safepoint_check_flag);
  uint array_length = g1_policy()->young_cset_region_length();
  for (uint i = 0; i < array_length; ++i) {
    _surviving_young_words[i] += surv_young_words[i];
  }
}

void
G1CollectedHeap::cleanup_surviving_young_words() {
  guarantee( _surviving_young_words != NULL, "pre-condition" );
  FREE_C_HEAP_ARRAY(size_t, _surviving_young_words, mtGC);
  _surviving_young_words = NULL;
}

#ifdef ASSERT
class VerifyCSetClosure: public HeapRegionClosure {
public:
  bool doHeapRegion(HeapRegion* hr) {
    // Here we check that the CSet region's RSet is ready for parallel
    // iteration. The fields that we'll verify are only manipulated
    // when the region is part of a CSet and is collected. Afterwards,
    // we reset these fields when we clear the region's RSet (when the
    // region is freed) so they are ready when the region is
    // re-allocated. The only exception to this is if there's an
    // evacuation failure and instead of freeing the region we leave
    // it in the heap. In that case, we reset these fields during
    // evacuation failure handling.
    guarantee(hr->rem_set()->verify_ready_for_par_iteration(), "verification");

    // Here's a good place to add any other checks we'd like to
    // perform on CSet regions.
    return false;
  }
};
#endif // ASSERT

#if TASKQUEUE_STATS
void G1CollectedHeap::print_taskqueue_stats_hdr(outputStream* const st) {
  st->print_raw_cr("GC Task Stats");
  st->print_raw("thr "); TaskQueueStats::print_header(1, st); st->cr();
  st->print_raw("--- "); TaskQueueStats::print_header(2, st); st->cr();
}

void G1CollectedHeap::print_taskqueue_stats(outputStream* const st) const {
  print_taskqueue_stats_hdr(st);

  TaskQueueStats totals;
  const int n = workers() != NULL ? workers()->total_workers() : 1;
  for (int i = 0; i < n; ++i) {
    st->print("%3d ", i); task_queue(i)->stats.print(st); st->cr();
    totals += task_queue(i)->stats;
  }
  st->print_raw("tot "); totals.print(st); st->cr();

  DEBUG_ONLY(totals.verify());
}

void G1CollectedHeap::reset_taskqueue_stats() {
  const int n = workers() != NULL ? workers()->total_workers() : 1;
  for (int i = 0; i < n; ++i) {
    task_queue(i)->stats.reset();
  }
}
#endif // TASKQUEUE_STATS

void G1CollectedHeap::log_gc_header() {
  if (!G1Log::fine()) {
    return;
  }

  gclog_or_tty->date_stamp(PrintGCDateStamps);
  gclog_or_tty->stamp(PrintGCTimeStamps);

  GCCauseString gc_cause_str = GCCauseString("GC pause", gc_cause())
    .append(g1_policy()->gcs_are_young() ? "(young)" : "(mixed)")
    .append(g1_policy()->during_initial_mark_pause() ? " (initial-mark)" : "");

  gclog_or_tty->print("[%s", (const char*)gc_cause_str);
}

void G1CollectedHeap::log_gc_footer(double pause_time_sec) {
  if (!G1Log::fine()) {
    return;
  }

  if (G1Log::finer()) {
    if (evacuation_failed()) {
      gclog_or_tty->print(" (to-space exhausted)");
    }
    gclog_or_tty->print_cr(", %3.7f secs]", pause_time_sec);
    g1_policy()->phase_times()->note_gc_end();
    g1_policy()->phase_times()->print(pause_time_sec);
    g1_policy()->print_detailed_heap_transition();
  } else {
    if (evacuation_failed()) {
      gclog_or_tty->print("--");
    }
    g1_policy()->print_heap_transition();
    gclog_or_tty->print_cr(", %3.7f secs]", pause_time_sec);
  }
  gclog_or_tty->flush();
}

bool
G1CollectedHeap::do_collection_pause_at_safepoint(double target_pause_time_ms) {
  assert_at_safepoint(true /* should_be_vm_thread */);
  guarantee(!is_gc_active(), "collection is not reentrant");

  if (GC_locker::check_active_before_gc()) {
    return false;
  }

  _gc_timer_stw->register_gc_start(os::elapsed_counter());

  _gc_tracer_stw->report_gc_start(gc_cause(), _gc_timer_stw->gc_start());

  SvcGCMarker sgcm(SvcGCMarker::MINOR);
  ResourceMark rm;

  print_heap_before_gc();
  trace_heap_before_gc(_gc_tracer_stw);

  HRSPhaseSetter x(HRSPhaseEvacuation);
  verify_region_sets_optional();
  verify_dirty_young_regions();

  // This call will decide whether this pause is an initial-mark
  // pause. If it is, during_initial_mark_pause() will return true
  // for the duration of this pause.
  g1_policy()->decide_on_conc_mark_initiation();

  // We do not allow initial-mark to be piggy-backed on a mixed GC.
  assert(!g1_policy()->during_initial_mark_pause() ||
          g1_policy()->gcs_are_young(), "sanity");

  // We also do not allow mixed GCs during marking.
  assert(!mark_in_progress() || g1_policy()->gcs_are_young(), "sanity");

  // Record whether this pause is an initial mark. When the current
  // thread has completed its logging output and it's safe to signal
  // the CM thread, the flag's value in the policy has been reset.
  bool should_start_conc_mark = g1_policy()->during_initial_mark_pause();

  // Inner scope for scope based logging, timers, and stats collection
  {
    EvacuationInfo evacuation_info;

    if (g1_policy()->during_initial_mark_pause()) {
      // We are about to start a marking cycle, so we increment the
      // full collection counter.
      increment_old_marking_cycles_started();
      register_concurrent_cycle_start(_gc_timer_stw->gc_start());
    }

    _gc_tracer_stw->report_yc_type(yc_type());

    TraceCPUTime tcpu(G1Log::finer(), true, gclog_or_tty);

    int active_workers = (G1CollectedHeap::use_parallel_gc_threads() ?
                                workers()->active_workers() : 1);
    double pause_start_sec = os::elapsedTime();
    g1_policy()->phase_times()->note_gc_start(active_workers);
    log_gc_header();

    TraceCollectorStats tcs(g1mm()->incremental_collection_counters());
    TraceMemoryManagerStats tms(false /* fullGC */, gc_cause());

    // If the secondary_free_list is not empty, append it to the
    // free_list. No need to wait for the cleanup operation to finish;
    // the region allocation code will check the secondary_free_list
    // and wait if necessary. If the G1StressConcRegionFreeing flag is
    // set, skip this step so that the region allocation code has to
    // get entries from the secondary_free_list.
    if (!G1StressConcRegionFreeing) {
      append_secondary_free_list_if_not_empty_with_lock();
    }

    assert(check_young_list_well_formed(),
      "young list should be well formed");

    // Don't dynamically change the number of GC threads this early.  A value of
    // 0 is used to indicate serial work.  When parallel work is done,
    // it will be set.

    { // Call to jvmpi::post_class_unload_events must occur outside of active GC
      IsGCActiveMark x;

      gc_prologue(false);
      increment_total_collections(false /* full gc */);
      increment_gc_time_stamp();

      verify_before_gc();

      COMPILER2_PRESENT(DerivedPointerTable::clear());

      // Please see comment in g1CollectedHeap.hpp and
      // G1CollectedHeap::ref_processing_init() to see how
      // reference processing currently works in G1.

      // Enable discovery in the STW reference processor
      ref_processor_stw()->enable_discovery(true /*verify_disabled*/,
                                            true /*verify_no_refs*/);

      {
        // We want to temporarily turn off discovery by the
        // CM ref processor, if necessary, and turn it back on
        // on again later if we do. Using a scoped
        // NoRefDiscovery object will do this.
        NoRefDiscovery no_cm_discovery(ref_processor_cm());

        // Forget the current alloc region (we might even choose it to be part
        // of the collection set!).
        release_mutator_alloc_region();

        // We should call this after we retire the mutator alloc
        // region(s) so that all the ALLOC / RETIRE events are generated
        // before the start GC event.
        _hr_printer.start_gc(false /* full */, (size_t) total_collections());

        // This timing is only used by the ergonomics to handle our pause target.
        // It is unclear why this should not include the full pause. We will
        // investigate this in CR 7178365.
        //
        // Preserving the old comment here if that helps the investigation:
        //
        // The elapsed time induced by the start time below deliberately elides
        // the possible verification above.
        double sample_start_time_sec = os::elapsedTime();

#if YOUNG_LIST_VERBOSE
        gclog_or_tty->print_cr("\nBefore recording pause start.\nYoung_list:");
        _young_list->print();
        g1_policy()->print_collection_set(g1_policy()->inc_cset_head(), gclog_or_tty);
#endif // YOUNG_LIST_VERBOSE

        g1_policy()->record_collection_pause_start(sample_start_time_sec);

        double scan_wait_start = os::elapsedTime();
        // We have to wait until the CM threads finish scanning the
        // root regions as it's the only way to ensure that all the
        // objects on them have been correctly scanned before we start
        // moving them during the GC.
        bool waited = _cm->root_regions()->wait_until_scan_finished();
        double wait_time_ms = 0.0;
        if (waited) {
          double scan_wait_end = os::elapsedTime();
          wait_time_ms = (scan_wait_end - scan_wait_start) * 1000.0;
        }
        g1_policy()->phase_times()->record_root_region_scan_wait_time(wait_time_ms);

#if YOUNG_LIST_VERBOSE
        gclog_or_tty->print_cr("\nAfter recording pause start.\nYoung_list:");
        _young_list->print();
#endif // YOUNG_LIST_VERBOSE

        if (g1_policy()->during_initial_mark_pause()) {
          concurrent_mark()->checkpointRootsInitialPre();
        }

#if YOUNG_LIST_VERBOSE
        gclog_or_tty->print_cr("\nBefore choosing collection set.\nYoung_list:");
        _young_list->print();
        g1_policy()->print_collection_set(g1_policy()->inc_cset_head(), gclog_or_tty);
#endif // YOUNG_LIST_VERBOSE

        g1_policy()->finalize_cset(target_pause_time_ms, evacuation_info);

        _cm->note_start_of_gc();
        // We should not verify the per-thread SATB buffers given that
        // we have not filtered them yet (we'll do so during the
        // GC). We also call this after finalize_cset() to
        // ensure that the CSet has been finalized.
        _cm->verify_no_cset_oops(true  /* verify_stacks */,
                                 true  /* verify_enqueued_buffers */,
                                 false /* verify_thread_buffers */,
                                 true  /* verify_fingers */);

        if (_hr_printer.is_active()) {
          HeapRegion* hr = g1_policy()->collection_set();
          while (hr != NULL) {
            G1HRPrinter::RegionType type;
            if (!hr->is_young()) {
              type = G1HRPrinter::Old;
            } else if (hr->is_survivor()) {
              type = G1HRPrinter::Survivor;
            } else {
              type = G1HRPrinter::Eden;
            }
            _hr_printer.cset(hr);
            hr = hr->next_in_collection_set();
          }
        }

#ifdef ASSERT
        VerifyCSetClosure cl;
        collection_set_iterate(&cl);
#endif // ASSERT

        setup_surviving_young_words();

        // Initialize the GC alloc regions.
        init_gc_alloc_regions(evacuation_info);

        // Actually do the work...
        evacuate_collection_set(evacuation_info);

        // We do this to mainly verify the per-thread SATB buffers
        // (which have been filtered by now) since we didn't verify
        // them earlier. No point in re-checking the stacks / enqueued
        // buffers given that the CSet has not changed since last time
        // we checked.
        _cm->verify_no_cset_oops(false /* verify_stacks */,
                                 false /* verify_enqueued_buffers */,
                                 true  /* verify_thread_buffers */,
                                 true  /* verify_fingers */);

        free_collection_set(g1_policy()->collection_set(), evacuation_info);
        g1_policy()->clear_collection_set();

        cleanup_surviving_young_words();

        // Start a new incremental collection set for the next pause.
        g1_policy()->start_incremental_cset_building();

        // Clear the _cset_fast_test bitmap in anticipation of adding
        // regions to the incremental collection set for the next
        // evacuation pause.
        clear_cset_fast_test();

        _young_list->reset_sampled_info();

        // Don't check the whole heap at this point as the
        // GC alloc regions from this pause have been tagged
        // as survivors and moved on to the survivor list.
        // Survivor regions will fail the !is_young() check.
        assert(check_young_list_empty(false /* check_heap */),
          "young list should be empty");

#if YOUNG_LIST_VERBOSE
        gclog_or_tty->print_cr("Before recording survivors.\nYoung List:");
        _young_list->print();
#endif // YOUNG_LIST_VERBOSE

        g1_policy()->record_survivor_regions(_young_list->survivor_length(),
                                             _young_list->first_survivor_region(),
                                             _young_list->last_survivor_region());

        _young_list->reset_auxilary_lists();

        if (evacuation_failed()) {
          _summary_bytes_used = recalculate_used();
          uint n_queues = MAX2((int)ParallelGCThreads, 1);
          for (uint i = 0; i < n_queues; i++) {
            if (_evacuation_failed_info_array[i].has_failed()) {
              _gc_tracer_stw->report_evacuation_failed(_evacuation_failed_info_array[i]);
            }
          }
        } else {
          // The "used" of the the collection set have already been subtracted
          // when they were freed.  Add in the bytes evacuated.
          _summary_bytes_used += g1_policy()->bytes_copied_during_gc();
        }

        if (g1_policy()->during_initial_mark_pause()) {
          // We have to do this before we notify the CM threads that
          // they can start working to make sure that all the
          // appropriate initialization is done on the CM object.
          concurrent_mark()->checkpointRootsInitialPost();
          set_marking_started();
          // Note that we don't actually trigger the CM thread at
          // this point. We do that later when we're sure that
          // the current thread has completed its logging output.
        }

        allocate_dummy_regions();

#if YOUNG_LIST_VERBOSE
        gclog_or_tty->print_cr("\nEnd of the pause.\nYoung_list:");
        _young_list->print();
        g1_policy()->print_collection_set(g1_policy()->inc_cset_head(), gclog_or_tty);
#endif // YOUNG_LIST_VERBOSE

        init_mutator_alloc_region();

        {
          size_t expand_bytes = g1_policy()->expansion_amount();
          if (expand_bytes > 0) {
            size_t bytes_before = capacity();
            // No need for an ergo verbose message here,
            // expansion_amount() does this when it returns a value > 0.
            if (!expand(expand_bytes)) {
              // We failed to expand the heap so let's verify that
              // committed/uncommitted amount match the backing store
              assert(capacity() == _g1_storage.committed_size(), "committed size mismatch");
              assert(max_capacity() == _g1_storage.reserved_size(), "reserved size mismatch");
            }
          }
        }

        // We redo the verification but now wrt to the new CSet which
        // has just got initialized after the previous CSet was freed.
        _cm->verify_no_cset_oops(true  /* verify_stacks */,
                                 true  /* verify_enqueued_buffers */,
                                 true  /* verify_thread_buffers */,
                                 true  /* verify_fingers */);
        _cm->note_end_of_gc();

        // This timing is only used by the ergonomics to handle our pause target.
        // It is unclear why this should not include the full pause. We will
        // investigate this in CR 7178365.
        double sample_end_time_sec = os::elapsedTime();
        double pause_time_ms = (sample_end_time_sec - sample_start_time_sec) * MILLIUNITS;
        g1_policy()->record_collection_pause_end(pause_time_ms, evacuation_info);

        MemoryService::track_memory_usage();

        // In prepare_for_verify() below we'll need to scan the deferred
        // update buffers to bring the RSets up-to-date if
        // G1HRRSFlushLogBuffersOnVerify has been set. While scanning
        // the update buffers we'll probably need to scan cards on the
        // regions we just allocated to (i.e., the GC alloc
        // regions). However, during the last GC we called
        // set_saved_mark() on all the GC alloc regions, so card
        // scanning might skip the [saved_mark_word()...top()] area of
        // those regions (i.e., the area we allocated objects into
        // during the last GC). But it shouldn't. Given that
        // saved_mark_word() is conditional on whether the GC time stamp
        // on the region is current or not, by incrementing the GC time
        // stamp here we invalidate all the GC time stamps on all the
        // regions and saved_mark_word() will simply return top() for
        // all the regions. This is a nicer way of ensuring this rather
        // than iterating over the regions and fixing them. In fact, the
        // GC time stamp increment here also ensures that
        // saved_mark_word() will return top() between pauses, i.e.,
        // during concurrent refinement. So we don't need the
        // is_gc_active() check to decided which top to use when
        // scanning cards (see CR 7039627).
        increment_gc_time_stamp();

        verify_after_gc();

        assert(!ref_processor_stw()->discovery_enabled(), "Postcondition");
        ref_processor_stw()->verify_no_references_recorded();

        // CM reference discovery will be re-enabled if necessary.
      }

      // We should do this after we potentially expand the heap so
      // that all the COMMIT events are generated before the end GC
      // event, and after we retire the GC alloc regions so that all
      // RETIRE events are generated before the end GC event.
      _hr_printer.end_gc(false /* full */, (size_t) total_collections());

      if (mark_in_progress()) {
        concurrent_mark()->update_g1_committed();
      }

#ifdef TRACESPINNING
      ParallelTaskTerminator::print_termination_counts();
#endif

      gc_epilogue(false);
    }

    // Print the remainder of the GC log output.
    log_gc_footer(os::elapsedTime() - pause_start_sec);

    // It is not yet to safe to tell the concurrent mark to
    // start as we have some optional output below. We don't want the
    // output from the concurrent mark thread interfering with this
    // logging output either.

    _hrs.verify_optional();
    verify_region_sets_optional();

    TASKQUEUE_STATS_ONLY(if (ParallelGCVerbose) print_taskqueue_stats());
    TASKQUEUE_STATS_ONLY(reset_taskqueue_stats());

    print_heap_after_gc();
    trace_heap_after_gc(_gc_tracer_stw);

    // We must call G1MonitoringSupport::update_sizes() in the same scoping level
    // as an active TraceMemoryManagerStats object (i.e. before the destructor for the
    // TraceMemoryManagerStats is called) so that the G1 memory pools are updated
    // before any GC notifications are raised.
    g1mm()->update_sizes();

<<<<<<< HEAD
=======
    _gc_tracer_stw->report_evacuation_info(&evacuation_info);
    _gc_tracer_stw->report_tenuring_threshold(_g1_policy->tenuring_threshold());
    _gc_timer_stw->register_gc_end(os::elapsed_counter());
    _gc_tracer_stw->report_gc_end(_gc_timer_stw->gc_end(), _gc_timer_stw->time_partitions());
  }
>>>>>>> 51ac0c58
  // It should now be safe to tell the concurrent mark thread to start
  // without its logging output interfering with the logging output
  // that came from the pause.

  if (should_start_conc_mark) {
    // CAUTION: after the doConcurrentMark() call below,
    // the concurrent marking thread(s) could be running
    // concurrently with us. Make sure that anything after
    // this point does not assume that we are the only GC thread
    // running. Note: of course, the actual marking work will
    // not start until the safepoint itself is released in
    // ConcurrentGCThread::safepoint_desynchronize().
    doConcurrentMark();
  }

  return true;
}

size_t G1CollectedHeap::desired_plab_sz(GCAllocPurpose purpose)
{
  size_t gclab_word_size;
  switch (purpose) {
    case GCAllocForSurvived:
      gclab_word_size = _survivor_plab_stats.desired_plab_sz();
      break;
    case GCAllocForTenured:
      gclab_word_size = _old_plab_stats.desired_plab_sz();
      break;
    default:
      assert(false, "unknown GCAllocPurpose");
      gclab_word_size = _old_plab_stats.desired_plab_sz();
      break;
  }

  // Prevent humongous PLAB sizes for two reasons:
  // * PLABs are allocated using a similar paths as oops, but should
  //   never be in a humongous region
  // * Allowing humongous PLABs needlessly churns the region free lists
  return MIN2(_humongous_object_threshold_in_words, gclab_word_size);
}

void G1CollectedHeap::init_mutator_alloc_region() {
  assert(_mutator_alloc_region.get() == NULL, "pre-condition");
  _mutator_alloc_region.init();
}

void G1CollectedHeap::release_mutator_alloc_region() {
  _mutator_alloc_region.release();
  assert(_mutator_alloc_region.get() == NULL, "post-condition");
}

void G1CollectedHeap::init_gc_alloc_regions(EvacuationInfo& evacuation_info) {
  assert_at_safepoint(true /* should_be_vm_thread */);

  _survivor_gc_alloc_region.init();
  _old_gc_alloc_region.init();
  HeapRegion* retained_region = _retained_old_gc_alloc_region;
  _retained_old_gc_alloc_region = NULL;

  // We will discard the current GC alloc region if:
  // a) it's in the collection set (it can happen!),
  // b) it's already full (no point in using it),
  // c) it's empty (this means that it was emptied during
  // a cleanup and it should be on the free list now), or
  // d) it's humongous (this means that it was emptied
  // during a cleanup and was added to the free list, but
  // has been subsequently used to allocate a humongous
  // object that may be less than the region size).
  if (retained_region != NULL &&
      !retained_region->in_collection_set() &&
      !(retained_region->top() == retained_region->end()) &&
      !retained_region->is_empty() &&
      !retained_region->isHumongous()) {
    retained_region->set_saved_mark();
    // The retained region was added to the old region set when it was
    // retired. We have to remove it now, since we don't allow regions
    // we allocate to in the region sets. We'll re-add it later, when
    // it's retired again.
    _old_set.remove(retained_region);
    bool during_im = g1_policy()->during_initial_mark_pause();
    retained_region->note_start_of_copying(during_im);
    _old_gc_alloc_region.set(retained_region);
    _hr_printer.reuse(retained_region);
    evacuation_info.set_alloc_regions_used_before(retained_region->used());
  }
}

void G1CollectedHeap::release_gc_alloc_regions(uint no_of_gc_workers, EvacuationInfo& evacuation_info) {
  evacuation_info.set_allocation_regions(_survivor_gc_alloc_region.count() +
                                         _old_gc_alloc_region.count());
  _survivor_gc_alloc_region.release();
  // If we have an old GC alloc region to release, we'll save it in
  // _retained_old_gc_alloc_region. If we don't
  // _retained_old_gc_alloc_region will become NULL. This is what we
  // want either way so no reason to check explicitly for either
  // condition.
  _retained_old_gc_alloc_region = _old_gc_alloc_region.release();

  if (ResizePLAB) {
    _survivor_plab_stats.adjust_desired_plab_sz(no_of_gc_workers);
    _old_plab_stats.adjust_desired_plab_sz(no_of_gc_workers);
  }
}

void G1CollectedHeap::abandon_gc_alloc_regions() {
  assert(_survivor_gc_alloc_region.get() == NULL, "pre-condition");
  assert(_old_gc_alloc_region.get() == NULL, "pre-condition");
  _retained_old_gc_alloc_region = NULL;
}

void G1CollectedHeap::init_for_evac_failure(OopsInHeapRegionClosure* cl) {
  _drain_in_progress = false;
  set_evac_failure_closure(cl);
  _evac_failure_scan_stack = new (ResourceObj::C_HEAP, mtGC) GrowableArray<oop>(40, true);
}

void G1CollectedHeap::finalize_for_evac_failure() {
  assert(_evac_failure_scan_stack != NULL &&
         _evac_failure_scan_stack->length() == 0,
         "Postcondition");
  assert(!_drain_in_progress, "Postcondition");
  delete _evac_failure_scan_stack;
  _evac_failure_scan_stack = NULL;
}

void G1CollectedHeap::remove_self_forwarding_pointers() {
  assert(check_cset_heap_region_claim_values(HeapRegion::InitialClaimValue), "sanity");

  G1ParRemoveSelfForwardPtrsTask rsfp_task(this);

  if (G1CollectedHeap::use_parallel_gc_threads()) {
    set_par_threads();
    workers()->run_task(&rsfp_task);
    set_par_threads(0);
  } else {
    rsfp_task.work(0);
  }

  assert(check_cset_heap_region_claim_values(HeapRegion::ParEvacFailureClaimValue), "sanity");

  // Reset the claim values in the regions in the collection set.
  reset_cset_heap_region_claim_values();

  assert(check_cset_heap_region_claim_values(HeapRegion::InitialClaimValue), "sanity");

  // Now restore saved marks, if any.
  assert(_objs_with_preserved_marks.size() ==
            _preserved_marks_of_objs.size(), "Both or none.");
  while (!_objs_with_preserved_marks.is_empty()) {
    oop obj = _objs_with_preserved_marks.pop();
    markOop m = _preserved_marks_of_objs.pop();
    obj->set_mark(m);
  }
  _objs_with_preserved_marks.clear(true);
  _preserved_marks_of_objs.clear(true);
}

void G1CollectedHeap::push_on_evac_failure_scan_stack(oop obj) {
  _evac_failure_scan_stack->push(obj);
}

void G1CollectedHeap::drain_evac_failure_scan_stack() {
  assert(_evac_failure_scan_stack != NULL, "precondition");

  while (_evac_failure_scan_stack->length() > 0) {
     oop obj = _evac_failure_scan_stack->pop();
     _evac_failure_closure->set_region(heap_region_containing(obj));
     obj->oop_iterate_backwards(_evac_failure_closure);
  }
}

oop
G1CollectedHeap::handle_evacuation_failure_par(G1ParScanThreadState* _par_scan_state,
                                               oop old) {
  assert(obj_in_cs(old),
         err_msg("obj: "PTR_FORMAT" should still be in the CSet",
                 (HeapWord*) old));
  markOop m = old->mark();
  oop forward_ptr = old->forward_to_atomic(old);
  if (forward_ptr == NULL) {
    // Forward-to-self succeeded.
    assert(_par_scan_state != NULL, "par scan state");
    OopsInHeapRegionClosure* cl = _par_scan_state->evac_failure_closure();
    uint queue_num = _par_scan_state->queue_num();

    _evacuation_failed = true;
    _evacuation_failed_info_array[queue_num].register_copy_failure(old->size());
    if (_evac_failure_closure != cl) {
      MutexLockerEx x(EvacFailureStack_lock, Mutex::_no_safepoint_check_flag);
      assert(!_drain_in_progress,
             "Should only be true while someone holds the lock.");
      // Set the global evac-failure closure to the current thread's.
      assert(_evac_failure_closure == NULL, "Or locking has failed.");
      set_evac_failure_closure(cl);
      // Now do the common part.
      handle_evacuation_failure_common(old, m);
      // Reset to NULL.
      set_evac_failure_closure(NULL);
    } else {
      // The lock is already held, and this is recursive.
      assert(_drain_in_progress, "This should only be the recursive case.");
      handle_evacuation_failure_common(old, m);
    }
    return old;
  } else {
    // Forward-to-self failed. Either someone else managed to allocate
    // space for this object (old != forward_ptr) or they beat us in
    // self-forwarding it (old == forward_ptr).
    assert(old == forward_ptr || !obj_in_cs(forward_ptr),
           err_msg("obj: "PTR_FORMAT" forwarded to: "PTR_FORMAT" "
                   "should not be in the CSet",
                   (HeapWord*) old, (HeapWord*) forward_ptr));
    return forward_ptr;
  }
}

void G1CollectedHeap::handle_evacuation_failure_common(oop old, markOop m) {
  preserve_mark_if_necessary(old, m);

  HeapRegion* r = heap_region_containing(old);
  if (!r->evacuation_failed()) {
    r->set_evacuation_failed(true);
    _hr_printer.evac_failure(r);
  }

  push_on_evac_failure_scan_stack(old);

  if (!_drain_in_progress) {
    // prevent recursion in copy_to_survivor_space()
    _drain_in_progress = true;
    drain_evac_failure_scan_stack();
    _drain_in_progress = false;
  }
}

void G1CollectedHeap::preserve_mark_if_necessary(oop obj, markOop m) {
  assert(evacuation_failed(), "Oversaving!");
  // We want to call the "for_promotion_failure" version only in the
  // case of a promotion failure.
  if (m->must_be_preserved_for_promotion_failure(obj)) {
    _objs_with_preserved_marks.push(obj);
    _preserved_marks_of_objs.push(m);
  }
}

HeapWord* G1CollectedHeap::par_allocate_during_gc(GCAllocPurpose purpose,
                                                  size_t word_size) {
  if (purpose == GCAllocForSurvived) {
    HeapWord* result = survivor_attempt_allocation(word_size);
    if (result != NULL) {
      return result;
    } else {
      // Let's try to allocate in the old gen in case we can fit the
      // object there.
      return old_attempt_allocation(word_size);
    }
  } else {
    assert(purpose ==  GCAllocForTenured, "sanity");
    HeapWord* result = old_attempt_allocation(word_size);
    if (result != NULL) {
      return result;
    } else {
      // Let's try to allocate in the survivors in case we can fit the
      // object there.
      return survivor_attempt_allocation(word_size);
    }
  }

  ShouldNotReachHere();
  // Trying to keep some compilers happy.
  return NULL;
}

G1ParGCAllocBuffer::G1ParGCAllocBuffer(size_t gclab_word_size) :
  ParGCAllocBuffer(gclab_word_size), _retired(false) { }

G1ParScanThreadState::G1ParScanThreadState(G1CollectedHeap* g1h, uint queue_num)
  : _g1h(g1h),
    _refs(g1h->task_queue(queue_num)),
    _dcq(&g1h->dirty_card_queue_set()),
    _ct_bs((CardTableModRefBS*)_g1h->barrier_set()),
    _g1_rem(g1h->g1_rem_set()),
    _hash_seed(17), _queue_num(queue_num),
    _term_attempts(0),
    _surviving_alloc_buffer(g1h->desired_plab_sz(GCAllocForSurvived)),
    _tenured_alloc_buffer(g1h->desired_plab_sz(GCAllocForTenured)),
    _age_table(false),
    _strong_roots_time(0), _term_time(0),
    _alloc_buffer_waste(0), _undo_waste(0) {
  // we allocate G1YoungSurvRateNumRegions plus one entries, since
  // we "sacrifice" entry 0 to keep track of surviving bytes for
  // non-young regions (where the age is -1)
  // We also add a few elements at the beginning and at the end in
  // an attempt to eliminate cache contention
  uint real_length = 1 + _g1h->g1_policy()->young_cset_region_length();
  uint array_length = PADDING_ELEM_NUM +
                      real_length +
                      PADDING_ELEM_NUM;
  _surviving_young_words_base = NEW_C_HEAP_ARRAY(size_t, array_length, mtGC);
  if (_surviving_young_words_base == NULL)
    vm_exit_out_of_memory(array_length * sizeof(size_t), OOM_MALLOC_ERROR,
                          "Not enough space for young surv histo.");
  _surviving_young_words = _surviving_young_words_base + PADDING_ELEM_NUM;
  memset(_surviving_young_words, 0, (size_t) real_length * sizeof(size_t));

  _alloc_buffers[GCAllocForSurvived] = &_surviving_alloc_buffer;
  _alloc_buffers[GCAllocForTenured]  = &_tenured_alloc_buffer;

  _start = os::elapsedTime();
}

void
G1ParScanThreadState::print_termination_stats_hdr(outputStream* const st)
{
  st->print_raw_cr("GC Termination Stats");
  st->print_raw_cr("     elapsed  --strong roots-- -------termination-------"
                   " ------waste (KiB)------");
  st->print_raw_cr("thr     ms        ms      %        ms      %    attempts"
                   "  total   alloc    undo");
  st->print_raw_cr("--- --------- --------- ------ --------- ------ --------"
                   " ------- ------- -------");
}

void
G1ParScanThreadState::print_termination_stats(int i,
                                              outputStream* const st) const
{
  const double elapsed_ms = elapsed_time() * 1000.0;
  const double s_roots_ms = strong_roots_time() * 1000.0;
  const double term_ms    = term_time() * 1000.0;
  st->print_cr("%3d %9.2f %9.2f %6.2f "
               "%9.2f %6.2f " SIZE_FORMAT_W(8) " "
               SIZE_FORMAT_W(7) " " SIZE_FORMAT_W(7) " " SIZE_FORMAT_W(7),
               i, elapsed_ms, s_roots_ms, s_roots_ms * 100 / elapsed_ms,
               term_ms, term_ms * 100 / elapsed_ms, term_attempts(),
               (alloc_buffer_waste() + undo_waste()) * HeapWordSize / K,
               alloc_buffer_waste() * HeapWordSize / K,
               undo_waste() * HeapWordSize / K);
}

#ifdef ASSERT
bool G1ParScanThreadState::verify_ref(narrowOop* ref) const {
  assert(ref != NULL, "invariant");
  assert(UseCompressedOops, "sanity");
  assert(!has_partial_array_mask(ref), err_msg("ref=" PTR_FORMAT, ref));
  oop p = oopDesc::load_decode_heap_oop(ref);
  assert(_g1h->is_in_g1_reserved(p),
         err_msg("ref=" PTR_FORMAT " p=" PTR_FORMAT, ref, intptr_t(p)));
  return true;
}

bool G1ParScanThreadState::verify_ref(oop* ref) const {
  assert(ref != NULL, "invariant");
  if (has_partial_array_mask(ref)) {
    // Must be in the collection set--it's already been copied.
    oop p = clear_partial_array_mask(ref);
    assert(_g1h->obj_in_cs(p),
           err_msg("ref=" PTR_FORMAT " p=" PTR_FORMAT, ref, intptr_t(p)));
  } else {
    oop p = oopDesc::load_decode_heap_oop(ref);
    assert(_g1h->is_in_g1_reserved(p),
           err_msg("ref=" PTR_FORMAT " p=" PTR_FORMAT, ref, intptr_t(p)));
  }
  return true;
}

bool G1ParScanThreadState::verify_task(StarTask ref) const {
  if (ref.is_narrow()) {
    return verify_ref((narrowOop*) ref);
  } else {
    return verify_ref((oop*) ref);
  }
}
#endif // ASSERT

void G1ParScanThreadState::trim_queue() {
  assert(_evac_cl != NULL, "not set");
  assert(_evac_failure_cl != NULL, "not set");
  assert(_partial_scan_cl != NULL, "not set");

  StarTask ref;
  do {
    // Drain the overflow stack first, so other threads can steal.
    while (refs()->pop_overflow(ref)) {
      deal_with_reference(ref);
    }

    while (refs()->pop_local(ref)) {
      deal_with_reference(ref);
    }
  } while (!refs()->is_empty());
}

G1ParClosureSuper::G1ParClosureSuper(G1CollectedHeap* g1,
                                     G1ParScanThreadState* par_scan_state) :
  _g1(g1), _g1_rem(_g1->g1_rem_set()), _cm(_g1->concurrent_mark()),
  _par_scan_state(par_scan_state),
  _worker_id(par_scan_state->queue_num()),
  _during_initial_mark(_g1->g1_policy()->during_initial_mark_pause()),
  _mark_in_progress(_g1->mark_in_progress()) { }

template <bool do_gen_barrier, G1Barrier barrier, bool do_mark_object>
void G1ParCopyClosure<do_gen_barrier, barrier, do_mark_object>::mark_object(oop obj) {
#ifdef ASSERT
  HeapRegion* hr = _g1->heap_region_containing(obj);
  assert(hr != NULL, "sanity");
  assert(!hr->in_collection_set(), "should not mark objects in the CSet");
#endif // ASSERT

  // We know that the object is not moving so it's safe to read its size.
  _cm->grayRoot(obj, (size_t) obj->size(), _worker_id);
}

template <bool do_gen_barrier, G1Barrier barrier, bool do_mark_object>
void G1ParCopyClosure<do_gen_barrier, barrier, do_mark_object>
  ::mark_forwarded_object(oop from_obj, oop to_obj) {
#ifdef ASSERT
  assert(from_obj->is_forwarded(), "from obj should be forwarded");
  assert(from_obj->forwardee() == to_obj, "to obj should be the forwardee");
  assert(from_obj != to_obj, "should not be self-forwarded");

  HeapRegion* from_hr = _g1->heap_region_containing(from_obj);
  assert(from_hr != NULL, "sanity");
  assert(from_hr->in_collection_set(), "from obj should be in the CSet");

  HeapRegion* to_hr = _g1->heap_region_containing(to_obj);
  assert(to_hr != NULL, "sanity");
  assert(!to_hr->in_collection_set(), "should not mark objects in the CSet");
#endif // ASSERT

  // The object might be in the process of being copied by another
  // worker so we cannot trust that its to-space image is
  // well-formed. So we have to read its size from its from-space
  // image which we know should not be changing.
  _cm->grayRoot(to_obj, (size_t) from_obj->size(), _worker_id);
}

template <bool do_gen_barrier, G1Barrier barrier, bool do_mark_object>
oop G1ParCopyClosure<do_gen_barrier, barrier, do_mark_object>
  ::copy_to_survivor_space(oop old) {
  size_t word_sz = old->size();
  HeapRegion* from_region = _g1->heap_region_containing_raw(old);
  // +1 to make the -1 indexes valid...
  int       young_index = from_region->young_index_in_cset()+1;
  assert( (from_region->is_young() && young_index >  0) ||
         (!from_region->is_young() && young_index == 0), "invariant" );
  G1CollectorPolicy* g1p = _g1->g1_policy();
  markOop m = old->mark();
  int age = m->has_displaced_mark_helper() ? m->displaced_mark_helper()->age()
                                           : m->age();
  GCAllocPurpose alloc_purpose = g1p->evacuation_destination(from_region, age,
                                                             word_sz);
  HeapWord* obj_ptr = _par_scan_state->allocate(alloc_purpose, word_sz);
#ifndef PRODUCT
  // Should this evacuation fail?
  if (_g1->evacuation_should_fail()) {
    if (obj_ptr != NULL) {
      _par_scan_state->undo_allocation(alloc_purpose, obj_ptr, word_sz);
      obj_ptr = NULL;
    }
  }
#endif // !PRODUCT

  if (obj_ptr == NULL) {
    // This will either forward-to-self, or detect that someone else has
    // installed a forwarding pointer.
    return _g1->handle_evacuation_failure_par(_par_scan_state, old);
  }

  oop obj = oop(obj_ptr);

  // We're going to allocate linearly, so might as well prefetch ahead.
  Prefetch::write(obj_ptr, PrefetchCopyIntervalInBytes);

  oop forward_ptr = old->forward_to_atomic(obj);
  if (forward_ptr == NULL) {
    Copy::aligned_disjoint_words((HeapWord*) old, obj_ptr, word_sz);
    if (g1p->track_object_age(alloc_purpose)) {
      // We could simply do obj->incr_age(). However, this causes a
      // performance issue. obj->incr_age() will first check whether
      // the object has a displaced mark by checking its mark word;
      // getting the mark word from the new location of the object
      // stalls. So, given that we already have the mark word and we
      // are about to install it anyway, it's better to increase the
      // age on the mark word, when the object does not have a
      // displaced mark word. We're not expecting many objects to have
      // a displaced marked word, so that case is not optimized
      // further (it could be...) and we simply call obj->incr_age().

      if (m->has_displaced_mark_helper()) {
        // in this case, we have to install the mark word first,
        // otherwise obj looks to be forwarded (the old mark word,
        // which contains the forward pointer, was copied)
        obj->set_mark(m);
        obj->incr_age();
      } else {
        m = m->incr_age();
        obj->set_mark(m);
      }
      _par_scan_state->age_table()->add(obj, word_sz);
    } else {
      obj->set_mark(m);
    }

    size_t* surv_young_words = _par_scan_state->surviving_young_words();
    surv_young_words[young_index] += word_sz;

    if (obj->is_objArray() && arrayOop(obj)->length() >= ParGCArrayScanChunk) {
      // We keep track of the next start index in the length field of
      // the to-space object. The actual length can be found in the
      // length field of the from-space object.
      arrayOop(obj)->set_length(0);
      oop* old_p = set_partial_array_mask(old);
      _par_scan_state->push_on_queue(old_p);
    } else {
      // No point in using the slower heap_region_containing() method,
      // given that we know obj is in the heap.
      _scanner.set_region(_g1->heap_region_containing_raw(obj));
      obj->oop_iterate_backwards(&_scanner);
    }
  } else {
    _par_scan_state->undo_allocation(alloc_purpose, obj_ptr, word_sz);
    obj = forward_ptr;
  }
  return obj;
}

template <class T>
void G1ParCopyHelper::do_klass_barrier(T* p, oop new_obj) {
  if (_g1->heap_region_containing_raw(new_obj)->is_young()) {
    _scanned_klass->record_modified_oops();
  }
}

template <bool do_gen_barrier, G1Barrier barrier, bool do_mark_object>
template <class T>
void G1ParCopyClosure<do_gen_barrier, barrier, do_mark_object>
::do_oop_work(T* p) {
  oop obj = oopDesc::load_decode_heap_oop(p);
  assert(barrier != G1BarrierRS || obj != NULL,
         "Precondition: G1BarrierRS implies obj is non-NULL");

  assert(_worker_id == _par_scan_state->queue_num(), "sanity");

  // here the null check is implicit in the cset_fast_test() test
  if (_g1->in_cset_fast_test(obj)) {
    oop forwardee;
    if (obj->is_forwarded()) {
      forwardee = obj->forwardee();
    } else {
      forwardee = copy_to_survivor_space(obj);
    }
    assert(forwardee != NULL, "forwardee should not be NULL");
    oopDesc::encode_store_heap_oop(p, forwardee);
    if (do_mark_object && forwardee != obj) {
      // If the object is self-forwarded we don't need to explicitly
      // mark it, the evacuation failure protocol will do so.
      mark_forwarded_object(obj, forwardee);
    }

    // When scanning the RS, we only care about objs in CS.
    if (barrier == G1BarrierRS) {
      _par_scan_state->update_rs(_from, p, _worker_id);
    } else if (barrier == G1BarrierKlass) {
      do_klass_barrier(p, forwardee);
    }
  } else {
    // The object is not in collection set. If we're a root scanning
    // closure during an initial mark pause (i.e. do_mark_object will
    // be true) then attempt to mark the object.
    if (do_mark_object && _g1->is_in_g1_reserved(obj)) {
      mark_object(obj);
    }
  }

  if (barrier == G1BarrierEvac && obj != NULL) {
    _par_scan_state->update_rs(_from, p, _worker_id);
  }

  if (do_gen_barrier && obj != NULL) {
    par_do_barrier(p);
  }
}

template void G1ParCopyClosure<false, G1BarrierEvac, false>::do_oop_work(oop* p);
template void G1ParCopyClosure<false, G1BarrierEvac, false>::do_oop_work(narrowOop* p);

template <class T> void G1ParScanPartialArrayClosure::do_oop_nv(T* p) {
  assert(has_partial_array_mask(p), "invariant");
  oop from_obj = clear_partial_array_mask(p);

  assert(Universe::heap()->is_in_reserved(from_obj), "must be in heap.");
  assert(from_obj->is_objArray(), "must be obj array");
  objArrayOop from_obj_array = objArrayOop(from_obj);
  // The from-space object contains the real length.
  int length                 = from_obj_array->length();

  assert(from_obj->is_forwarded(), "must be forwarded");
  oop to_obj                 = from_obj->forwardee();
  assert(from_obj != to_obj, "should not be chunking self-forwarded objects");
  objArrayOop to_obj_array   = objArrayOop(to_obj);
  // We keep track of the next start index in the length field of the
  // to-space object.
  int next_index             = to_obj_array->length();
  assert(0 <= next_index && next_index < length,
         err_msg("invariant, next index: %d, length: %d", next_index, length));

  int start                  = next_index;
  int end                    = length;
  int remainder              = end - start;
  // We'll try not to push a range that's smaller than ParGCArrayScanChunk.
  if (remainder > 2 * ParGCArrayScanChunk) {
    end = start + ParGCArrayScanChunk;
    to_obj_array->set_length(end);
    // Push the remainder before we process the range in case another
    // worker has run out of things to do and can steal it.
    oop* from_obj_p = set_partial_array_mask(from_obj);
    _par_scan_state->push_on_queue(from_obj_p);
  } else {
    assert(length == end, "sanity");
    // We'll process the final range for this object. Restore the length
    // so that the heap remains parsable in case of evacuation failure.
    to_obj_array->set_length(end);
  }
  _scanner.set_region(_g1->heap_region_containing_raw(to_obj));
  // Process indexes [start,end). It will also process the header
  // along with the first chunk (i.e., the chunk with start == 0).
  // Note that at this point the length field of to_obj_array is not
  // correct given that we are using it to keep track of the next
  // start index. oop_iterate_range() (thankfully!) ignores the length
  // field and only relies on the start / end parameters.  It does
  // however return the size of the object which will be incorrect. So
  // we have to ignore it even if we wanted to use it.
  to_obj_array->oop_iterate_range(&_scanner, start, end);
}

class G1ParEvacuateFollowersClosure : public VoidClosure {
protected:
  G1CollectedHeap*              _g1h;
  G1ParScanThreadState*         _par_scan_state;
  RefToScanQueueSet*            _queues;
  ParallelTaskTerminator*       _terminator;

  G1ParScanThreadState*   par_scan_state() { return _par_scan_state; }
  RefToScanQueueSet*      queues()         { return _queues; }
  ParallelTaskTerminator* terminator()     { return _terminator; }

public:
  G1ParEvacuateFollowersClosure(G1CollectedHeap* g1h,
                                G1ParScanThreadState* par_scan_state,
                                RefToScanQueueSet* queues,
                                ParallelTaskTerminator* terminator)
    : _g1h(g1h), _par_scan_state(par_scan_state),
      _queues(queues), _terminator(terminator) {}

  void do_void();

private:
  inline bool offer_termination();
};

bool G1ParEvacuateFollowersClosure::offer_termination() {
  G1ParScanThreadState* const pss = par_scan_state();
  pss->start_term_time();
  const bool res = terminator()->offer_termination();
  pss->end_term_time();
  return res;
}

void G1ParEvacuateFollowersClosure::do_void() {
  StarTask stolen_task;
  G1ParScanThreadState* const pss = par_scan_state();
  pss->trim_queue();

  do {
    while (queues()->steal(pss->queue_num(), pss->hash_seed(), stolen_task)) {
      assert(pss->verify_task(stolen_task), "sanity");
      if (stolen_task.is_narrow()) {
        pss->deal_with_reference((narrowOop*) stolen_task);
      } else {
        pss->deal_with_reference((oop*) stolen_task);
      }

      // We've just processed a reference and we might have made
      // available new entries on the queues. So we have to make sure
      // we drain the queues as necessary.
      pss->trim_queue();
    }
  } while (!offer_termination());

  pss->retire_alloc_buffers();
}

class G1KlassScanClosure : public KlassClosure {
 G1ParCopyHelper* _closure;
 bool             _process_only_dirty;
 int              _count;
 public:
  G1KlassScanClosure(G1ParCopyHelper* closure, bool process_only_dirty)
      : _process_only_dirty(process_only_dirty), _closure(closure), _count(0) {}
  void do_klass(Klass* klass) {
    // If the klass has not been dirtied we know that there's
    // no references into  the young gen and we can skip it.
   if (!_process_only_dirty || klass->has_modified_oops()) {
      // Clean the klass since we're going to scavenge all the metadata.
      klass->clear_modified_oops();

      // Tell the closure that this klass is the Klass to scavenge
      // and is the one to dirty if oops are left pointing into the young gen.
      _closure->set_scanned_klass(klass);

      klass->oops_do(_closure);

      _closure->set_scanned_klass(NULL);
    }
    _count++;
  }
};

class G1ParTask : public AbstractGangTask {
protected:
  G1CollectedHeap*       _g1h;
  RefToScanQueueSet      *_queues;
  ParallelTaskTerminator _terminator;
  uint _n_workers;

  Mutex _stats_lock;
  Mutex* stats_lock() { return &_stats_lock; }

  size_t getNCards() {
    return (_g1h->capacity() + G1BlockOffsetSharedArray::N_bytes - 1)
      / G1BlockOffsetSharedArray::N_bytes;
  }

public:
  G1ParTask(G1CollectedHeap* g1h,
            RefToScanQueueSet *task_queues)
    : AbstractGangTask("G1 collection"),
      _g1h(g1h),
      _queues(task_queues),
      _terminator(0, _queues),
      _stats_lock(Mutex::leaf, "parallel G1 stats lock", true)
  {}

  RefToScanQueueSet* queues() { return _queues; }

  RefToScanQueue *work_queue(int i) {
    return queues()->queue(i);
  }

  ParallelTaskTerminator* terminator() { return &_terminator; }

  virtual void set_for_termination(int active_workers) {
    // This task calls set_n_termination() in par_non_clean_card_iterate_work()
    // in the young space (_par_seq_tasks) in the G1 heap
    // for SequentialSubTasksDone.
    // This task also uses SubTasksDone in SharedHeap and G1CollectedHeap
    // both of which need setting by set_n_termination().
    _g1h->SharedHeap::set_n_termination(active_workers);
    _g1h->set_n_termination(active_workers);
    terminator()->reset_for_reuse(active_workers);
    _n_workers = active_workers;
  }

  void work(uint worker_id) {
    if (worker_id >= _n_workers) return;  // no work needed this round

    double start_time_ms = os::elapsedTime() * 1000.0;
    _g1h->g1_policy()->phase_times()->record_gc_worker_start_time(worker_id, start_time_ms);

    {
      ResourceMark rm;
      HandleMark   hm;

      ReferenceProcessor*             rp = _g1h->ref_processor_stw();

      G1ParScanThreadState            pss(_g1h, worker_id);
      G1ParScanHeapEvacClosure        scan_evac_cl(_g1h, &pss, rp);
      G1ParScanHeapEvacFailureClosure evac_failure_cl(_g1h, &pss, rp);
      G1ParScanPartialArrayClosure    partial_scan_cl(_g1h, &pss, rp);

      pss.set_evac_closure(&scan_evac_cl);
      pss.set_evac_failure_closure(&evac_failure_cl);
      pss.set_partial_scan_closure(&partial_scan_cl);

      G1ParScanExtRootClosure        only_scan_root_cl(_g1h, &pss, rp);
      G1ParScanMetadataClosure       only_scan_metadata_cl(_g1h, &pss, rp);

      G1ParScanAndMarkExtRootClosure scan_mark_root_cl(_g1h, &pss, rp);
      G1ParScanAndMarkMetadataClosure scan_mark_metadata_cl(_g1h, &pss, rp);

      bool only_young                 = _g1h->g1_policy()->gcs_are_young();
      G1KlassScanClosure              scan_mark_klasses_cl_s(&scan_mark_metadata_cl, false);
      G1KlassScanClosure              only_scan_klasses_cl_s(&only_scan_metadata_cl, only_young);

      OopClosure*                    scan_root_cl = &only_scan_root_cl;
      G1KlassScanClosure*            scan_klasses_cl = &only_scan_klasses_cl_s;

      if (_g1h->g1_policy()->during_initial_mark_pause()) {
        // We also need to mark copied objects.
        scan_root_cl = &scan_mark_root_cl;
        scan_klasses_cl = &scan_mark_klasses_cl_s;
      }

      G1ParPushHeapRSClosure          push_heap_rs_cl(_g1h, &pss);

      int so = SharedHeap::SO_AllClasses | SharedHeap::SO_Strings | SharedHeap::SO_CodeCache;

      pss.start_strong_roots();
      _g1h->g1_process_strong_roots(/* is scavenging */ true,
                                    SharedHeap::ScanningOption(so),
                                    scan_root_cl,
                                    &push_heap_rs_cl,
                                    scan_klasses_cl,
                                    worker_id);
      pss.end_strong_roots();

      {
        double start = os::elapsedTime();
        G1ParEvacuateFollowersClosure evac(_g1h, &pss, _queues, &_terminator);
        evac.do_void();
        double elapsed_ms = (os::elapsedTime()-start)*1000.0;
        double term_ms = pss.term_time()*1000.0;
        _g1h->g1_policy()->phase_times()->add_obj_copy_time(worker_id, elapsed_ms-term_ms);
        _g1h->g1_policy()->phase_times()->record_termination(worker_id, term_ms, pss.term_attempts());
      }
      _g1h->g1_policy()->record_thread_age_table(pss.age_table());
      _g1h->update_surviving_young_words(pss.surviving_young_words()+1);

      if (ParallelGCVerbose) {
        MutexLocker x(stats_lock());
        pss.print_termination_stats(worker_id);
      }

      assert(pss.refs()->is_empty(), "should be empty");

      // Close the inner scope so that the ResourceMark and HandleMark
      // destructors are executed here and are included as part of the
      // "GC Worker Time".
    }

    double end_time_ms = os::elapsedTime() * 1000.0;
    _g1h->g1_policy()->phase_times()->record_gc_worker_end_time(worker_id, end_time_ms);
  }
};

// *** Common G1 Evacuation Stuff

// Closures that support the filtering of CodeBlobs scanned during
// external root scanning.

// Closure applied to reference fields in code blobs (specifically nmethods)
// to determine whether an nmethod contains references that point into
// the collection set. Used as a predicate when walking code roots so
// that only nmethods that point into the collection set are added to the
// 'marked' list.

class G1FilteredCodeBlobToOopClosure : public CodeBlobToOopClosure {

  class G1PointsIntoCSOopClosure : public OopClosure {
    G1CollectedHeap* _g1;
    bool _points_into_cs;
  public:
    G1PointsIntoCSOopClosure(G1CollectedHeap* g1) :
      _g1(g1), _points_into_cs(false) { }

    bool points_into_cs() const { return _points_into_cs; }

    template <class T>
    void do_oop_nv(T* p) {
      if (!_points_into_cs) {
        T heap_oop = oopDesc::load_heap_oop(p);
        if (!oopDesc::is_null(heap_oop) &&
            _g1->in_cset_fast_test(oopDesc::decode_heap_oop_not_null(heap_oop))) {
          _points_into_cs = true;
        }
      }
    }

    virtual void do_oop(oop* p)        { do_oop_nv(p); }
    virtual void do_oop(narrowOop* p)  { do_oop_nv(p); }
  };

  G1CollectedHeap* _g1;

public:
  G1FilteredCodeBlobToOopClosure(G1CollectedHeap* g1, OopClosure* cl) :
    CodeBlobToOopClosure(cl, true), _g1(g1) { }

  virtual void do_code_blob(CodeBlob* cb) {
    nmethod* nm = cb->as_nmethod_or_null();
    if (nm != NULL && !(nm->test_oops_do_mark())) {
      G1PointsIntoCSOopClosure predicate_cl(_g1);
      nm->oops_do(&predicate_cl);

      if (predicate_cl.points_into_cs()) {
        // At least one of the reference fields or the oop relocations
        // in the nmethod points into the collection set. We have to
        // 'mark' this nmethod.
        // Note: Revisit the following if CodeBlobToOopClosure::do_code_blob()
        // or MarkingCodeBlobClosure::do_code_blob() change.
        if (!nm->test_set_oops_do_mark()) {
          do_newly_marked_nmethod(nm);
        }
      }
    }
  }
};

// This method is run in a GC worker.

void
G1CollectedHeap::
g1_process_strong_roots(bool is_scavenging,
                        ScanningOption so,
                        OopClosure* scan_non_heap_roots,
                        OopsInHeapRegionClosure* scan_rs,
                        G1KlassScanClosure* scan_klasses,
                        int worker_i) {

  // First scan the strong roots
  double ext_roots_start = os::elapsedTime();
  double closure_app_time_sec = 0.0;

  BufferingOopClosure buf_scan_non_heap_roots(scan_non_heap_roots);

  // Walk the code cache w/o buffering, because StarTask cannot handle
  // unaligned oop locations.
  G1FilteredCodeBlobToOopClosure eager_scan_code_roots(this, scan_non_heap_roots);

  process_strong_roots(false, // no scoping; this is parallel code
                       is_scavenging, so,
                       &buf_scan_non_heap_roots,
                       &eager_scan_code_roots,
                       scan_klasses
                       );

  // Now the CM ref_processor roots.
  if (!_process_strong_tasks->is_task_claimed(G1H_PS_refProcessor_oops_do)) {
    // We need to treat the discovered reference lists of the
    // concurrent mark ref processor as roots and keep entries
    // (which are added by the marking threads) on them live
    // until they can be processed at the end of marking.
    ref_processor_cm()->weak_oops_do(&buf_scan_non_heap_roots);
  }

  // Finish up any enqueued closure apps (attributed as object copy time).
  buf_scan_non_heap_roots.done();

  double obj_copy_time_sec = buf_scan_non_heap_roots.closure_app_seconds();

  g1_policy()->phase_times()->record_obj_copy_time(worker_i, obj_copy_time_sec * 1000.0);

  double ext_root_time_ms =
    ((os::elapsedTime() - ext_roots_start) - obj_copy_time_sec) * 1000.0;

  g1_policy()->phase_times()->record_ext_root_scan_time(worker_i, ext_root_time_ms);

  // During conc marking we have to filter the per-thread SATB buffers
  // to make sure we remove any oops into the CSet (which will show up
  // as implicitly live).
  double satb_filtering_ms = 0.0;
  if (!_process_strong_tasks->is_task_claimed(G1H_PS_filter_satb_buffers)) {
    if (mark_in_progress()) {
      double satb_filter_start = os::elapsedTime();

      JavaThread::satb_mark_queue_set().filter_thread_buffers();

      satb_filtering_ms = (os::elapsedTime() - satb_filter_start) * 1000.0;
    }
  }
  g1_policy()->phase_times()->record_satb_filtering_time(worker_i, satb_filtering_ms);

  // Now scan the complement of the collection set.
  if (scan_rs != NULL) {
    g1_rem_set()->oops_into_collection_set_do(scan_rs, worker_i);
  }
  _process_strong_tasks->all_tasks_completed();
}

void
G1CollectedHeap::g1_process_weak_roots(OopClosure* root_closure) {
  CodeBlobToOopClosure roots_in_blobs(root_closure, /*do_marking=*/ false);
  SharedHeap::process_weak_roots(root_closure, &roots_in_blobs);
}

// Weak Reference Processing support

// An always "is_alive" closure that is used to preserve referents.
// If the object is non-null then it's alive.  Used in the preservation
// of referent objects that are pointed to by reference objects
// discovered by the CM ref processor.
class G1AlwaysAliveClosure: public BoolObjectClosure {
  G1CollectedHeap* _g1;
public:
  G1AlwaysAliveClosure(G1CollectedHeap* g1) : _g1(g1) {}
  bool do_object_b(oop p) {
    if (p != NULL) {
      return true;
    }
    return false;
  }
};

bool G1STWIsAliveClosure::do_object_b(oop p) {
  // An object is reachable if it is outside the collection set,
  // or is inside and copied.
  return !_g1->obj_in_cs(p) || p->is_forwarded();
}

// Non Copying Keep Alive closure
class G1KeepAliveClosure: public OopClosure {
  G1CollectedHeap* _g1;
public:
  G1KeepAliveClosure(G1CollectedHeap* g1) : _g1(g1) {}
  void do_oop(narrowOop* p) { guarantee(false, "Not needed"); }
  void do_oop(      oop* p) {
    oop obj = *p;

    if (_g1->obj_in_cs(obj)) {
      assert( obj->is_forwarded(), "invariant" );
      *p = obj->forwardee();
    }
  }
};

// Copying Keep Alive closure - can be called from both
// serial and parallel code as long as different worker
// threads utilize different G1ParScanThreadState instances
// and different queues.

class G1CopyingKeepAliveClosure: public OopClosure {
  G1CollectedHeap*         _g1h;
  OopClosure*              _copy_non_heap_obj_cl;
  OopsInHeapRegionClosure* _copy_metadata_obj_cl;
  G1ParScanThreadState*    _par_scan_state;

public:
  G1CopyingKeepAliveClosure(G1CollectedHeap* g1h,
                            OopClosure* non_heap_obj_cl,
                            OopsInHeapRegionClosure* metadata_obj_cl,
                            G1ParScanThreadState* pss):
    _g1h(g1h),
    _copy_non_heap_obj_cl(non_heap_obj_cl),
    _copy_metadata_obj_cl(metadata_obj_cl),
    _par_scan_state(pss)
  {}

  virtual void do_oop(narrowOop* p) { do_oop_work(p); }
  virtual void do_oop(      oop* p) { do_oop_work(p); }

  template <class T> void do_oop_work(T* p) {
    oop obj = oopDesc::load_decode_heap_oop(p);

    if (_g1h->obj_in_cs(obj)) {
      // If the referent object has been forwarded (either copied
      // to a new location or to itself in the event of an
      // evacuation failure) then we need to update the reference
      // field and, if both reference and referent are in the G1
      // heap, update the RSet for the referent.
      //
      // If the referent has not been forwarded then we have to keep
      // it alive by policy. Therefore we have copy the referent.
      //
      // If the reference field is in the G1 heap then we can push
      // on the PSS queue. When the queue is drained (after each
      // phase of reference processing) the object and it's followers
      // will be copied, the reference field set to point to the
      // new location, and the RSet updated. Otherwise we need to
      // use the the non-heap or metadata closures directly to copy
      // the referent object and update the pointer, while avoiding
      // updating the RSet.

      if (_g1h->is_in_g1_reserved(p)) {
        _par_scan_state->push_on_queue(p);
      } else {
        assert(!ClassLoaderDataGraph::contains((address)p),
               err_msg("Otherwise need to call _copy_metadata_obj_cl->do_oop(p) "
                              PTR_FORMAT, p));
          _copy_non_heap_obj_cl->do_oop(p);
        }
      }
    }
};

// Serial drain queue closure. Called as the 'complete_gc'
// closure for each discovered list in some of the
// reference processing phases.

class G1STWDrainQueueClosure: public VoidClosure {
protected:
  G1CollectedHeap* _g1h;
  G1ParScanThreadState* _par_scan_state;

  G1ParScanThreadState*   par_scan_state() { return _par_scan_state; }

public:
  G1STWDrainQueueClosure(G1CollectedHeap* g1h, G1ParScanThreadState* pss) :
    _g1h(g1h),
    _par_scan_state(pss)
  { }

  void do_void() {
    G1ParScanThreadState* const pss = par_scan_state();
    pss->trim_queue();
  }
};

// Parallel Reference Processing closures

// Implementation of AbstractRefProcTaskExecutor for parallel reference
// processing during G1 evacuation pauses.

class G1STWRefProcTaskExecutor: public AbstractRefProcTaskExecutor {
private:
  G1CollectedHeap*   _g1h;
  RefToScanQueueSet* _queues;
  FlexibleWorkGang*  _workers;
  int                _active_workers;

public:
  G1STWRefProcTaskExecutor(G1CollectedHeap* g1h,
                        FlexibleWorkGang* workers,
                        RefToScanQueueSet *task_queues,
                        int n_workers) :
    _g1h(g1h),
    _queues(task_queues),
    _workers(workers),
    _active_workers(n_workers)
  {
    assert(n_workers > 0, "shouldn't call this otherwise");
  }

  // Executes the given task using concurrent marking worker threads.
  virtual void execute(ProcessTask& task);
  virtual void execute(EnqueueTask& task);
};

// Gang task for possibly parallel reference processing

class G1STWRefProcTaskProxy: public AbstractGangTask {
  typedef AbstractRefProcTaskExecutor::ProcessTask ProcessTask;
  ProcessTask&     _proc_task;
  G1CollectedHeap* _g1h;
  RefToScanQueueSet *_task_queues;
  ParallelTaskTerminator* _terminator;

public:
  G1STWRefProcTaskProxy(ProcessTask& proc_task,
                     G1CollectedHeap* g1h,
                     RefToScanQueueSet *task_queues,
                     ParallelTaskTerminator* terminator) :
    AbstractGangTask("Process reference objects in parallel"),
    _proc_task(proc_task),
    _g1h(g1h),
    _task_queues(task_queues),
    _terminator(terminator)
  {}

  virtual void work(uint worker_id) {
    // The reference processing task executed by a single worker.
    ResourceMark rm;
    HandleMark   hm;

    G1STWIsAliveClosure is_alive(_g1h);

    G1ParScanThreadState pss(_g1h, worker_id);

    G1ParScanHeapEvacClosure        scan_evac_cl(_g1h, &pss, NULL);
    G1ParScanHeapEvacFailureClosure evac_failure_cl(_g1h, &pss, NULL);
    G1ParScanPartialArrayClosure    partial_scan_cl(_g1h, &pss, NULL);

    pss.set_evac_closure(&scan_evac_cl);
    pss.set_evac_failure_closure(&evac_failure_cl);
    pss.set_partial_scan_closure(&partial_scan_cl);

    G1ParScanExtRootClosure        only_copy_non_heap_cl(_g1h, &pss, NULL);
    G1ParScanMetadataClosure       only_copy_metadata_cl(_g1h, &pss, NULL);

    G1ParScanAndMarkExtRootClosure copy_mark_non_heap_cl(_g1h, &pss, NULL);
    G1ParScanAndMarkMetadataClosure copy_mark_metadata_cl(_g1h, &pss, NULL);

    OopClosure*                    copy_non_heap_cl = &only_copy_non_heap_cl;
    OopsInHeapRegionClosure*       copy_metadata_cl = &only_copy_metadata_cl;

    if (_g1h->g1_policy()->during_initial_mark_pause()) {
      // We also need to mark copied objects.
      copy_non_heap_cl = &copy_mark_non_heap_cl;
      copy_metadata_cl = &copy_mark_metadata_cl;
    }

    // Keep alive closure.
    G1CopyingKeepAliveClosure keep_alive(_g1h, copy_non_heap_cl, copy_metadata_cl, &pss);

    // Complete GC closure
    G1ParEvacuateFollowersClosure drain_queue(_g1h, &pss, _task_queues, _terminator);

    // Call the reference processing task's work routine.
    _proc_task.work(worker_id, is_alive, keep_alive, drain_queue);

    // Note we cannot assert that the refs array is empty here as not all
    // of the processing tasks (specifically phase2 - pp2_work) execute
    // the complete_gc closure (which ordinarily would drain the queue) so
    // the queue may not be empty.
  }
};

// Driver routine for parallel reference processing.
// Creates an instance of the ref processing gang
// task and has the worker threads execute it.
void G1STWRefProcTaskExecutor::execute(ProcessTask& proc_task) {
  assert(_workers != NULL, "Need parallel worker threads.");

  ParallelTaskTerminator terminator(_active_workers, _queues);
  G1STWRefProcTaskProxy proc_task_proxy(proc_task, _g1h, _queues, &terminator);

  _g1h->set_par_threads(_active_workers);
  _workers->run_task(&proc_task_proxy);
  _g1h->set_par_threads(0);
}

// Gang task for parallel reference enqueueing.

class G1STWRefEnqueueTaskProxy: public AbstractGangTask {
  typedef AbstractRefProcTaskExecutor::EnqueueTask EnqueueTask;
  EnqueueTask& _enq_task;

public:
  G1STWRefEnqueueTaskProxy(EnqueueTask& enq_task) :
    AbstractGangTask("Enqueue reference objects in parallel"),
    _enq_task(enq_task)
  { }

  virtual void work(uint worker_id) {
    _enq_task.work(worker_id);
  }
};

// Driver routine for parallel reference enqueueing.
// Creates an instance of the ref enqueueing gang
// task and has the worker threads execute it.

void G1STWRefProcTaskExecutor::execute(EnqueueTask& enq_task) {
  assert(_workers != NULL, "Need parallel worker threads.");

  G1STWRefEnqueueTaskProxy enq_task_proxy(enq_task);

  _g1h->set_par_threads(_active_workers);
  _workers->run_task(&enq_task_proxy);
  _g1h->set_par_threads(0);
}

// End of weak reference support closures

// Abstract task used to preserve (i.e. copy) any referent objects
// that are in the collection set and are pointed to by reference
// objects discovered by the CM ref processor.

class G1ParPreserveCMReferentsTask: public AbstractGangTask {
protected:
  G1CollectedHeap* _g1h;
  RefToScanQueueSet      *_queues;
  ParallelTaskTerminator _terminator;
  uint _n_workers;

public:
  G1ParPreserveCMReferentsTask(G1CollectedHeap* g1h,int workers, RefToScanQueueSet *task_queues) :
    AbstractGangTask("ParPreserveCMReferents"),
    _g1h(g1h),
    _queues(task_queues),
    _terminator(workers, _queues),
    _n_workers(workers)
  { }

  void work(uint worker_id) {
    ResourceMark rm;
    HandleMark   hm;

    G1ParScanThreadState            pss(_g1h, worker_id);
    G1ParScanHeapEvacClosure        scan_evac_cl(_g1h, &pss, NULL);
    G1ParScanHeapEvacFailureClosure evac_failure_cl(_g1h, &pss, NULL);
    G1ParScanPartialArrayClosure    partial_scan_cl(_g1h, &pss, NULL);

    pss.set_evac_closure(&scan_evac_cl);
    pss.set_evac_failure_closure(&evac_failure_cl);
    pss.set_partial_scan_closure(&partial_scan_cl);

    assert(pss.refs()->is_empty(), "both queue and overflow should be empty");


    G1ParScanExtRootClosure        only_copy_non_heap_cl(_g1h, &pss, NULL);
    G1ParScanMetadataClosure       only_copy_metadata_cl(_g1h, &pss, NULL);

    G1ParScanAndMarkExtRootClosure copy_mark_non_heap_cl(_g1h, &pss, NULL);
    G1ParScanAndMarkMetadataClosure copy_mark_metadata_cl(_g1h, &pss, NULL);

    OopClosure*                    copy_non_heap_cl = &only_copy_non_heap_cl;
    OopsInHeapRegionClosure*       copy_metadata_cl = &only_copy_metadata_cl;

    if (_g1h->g1_policy()->during_initial_mark_pause()) {
      // We also need to mark copied objects.
      copy_non_heap_cl = &copy_mark_non_heap_cl;
      copy_metadata_cl = &copy_mark_metadata_cl;
    }

    // Is alive closure
    G1AlwaysAliveClosure always_alive(_g1h);

    // Copying keep alive closure. Applied to referent objects that need
    // to be copied.
    G1CopyingKeepAliveClosure keep_alive(_g1h, copy_non_heap_cl, copy_metadata_cl, &pss);

    ReferenceProcessor* rp = _g1h->ref_processor_cm();

    uint limit = ReferenceProcessor::number_of_subclasses_of_ref() * rp->max_num_q();
    uint stride = MIN2(MAX2(_n_workers, 1U), limit);

    // limit is set using max_num_q() - which was set using ParallelGCThreads.
    // So this must be true - but assert just in case someone decides to
    // change the worker ids.
    assert(0 <= worker_id && worker_id < limit, "sanity");
    assert(!rp->discovery_is_atomic(), "check this code");

    // Select discovered lists [i, i+stride, i+2*stride,...,limit)
    for (uint idx = worker_id; idx < limit; idx += stride) {
      DiscoveredList& ref_list = rp->discovered_refs()[idx];

      DiscoveredListIterator iter(ref_list, &keep_alive, &always_alive);
      while (iter.has_next()) {
        // Since discovery is not atomic for the CM ref processor, we
        // can see some null referent objects.
        iter.load_ptrs(DEBUG_ONLY(true));
        oop ref = iter.obj();

        // This will filter nulls.
        if (iter.is_referent_alive()) {
          iter.make_referent_alive();
        }
        iter.move_to_next();
      }
    }

    // Drain the queue - which may cause stealing
    G1ParEvacuateFollowersClosure drain_queue(_g1h, &pss, _queues, &_terminator);
    drain_queue.do_void();
    // Allocation buffers were retired at the end of G1ParEvacuateFollowersClosure
    assert(pss.refs()->is_empty(), "should be");
  }
};

// Weak Reference processing during an evacuation pause (part 1).
void G1CollectedHeap::process_discovered_references(uint no_of_gc_workers) {
  double ref_proc_start = os::elapsedTime();

  ReferenceProcessor* rp = _ref_processor_stw;
  assert(rp->discovery_enabled(), "should have been enabled");

  // Any reference objects, in the collection set, that were 'discovered'
  // by the CM ref processor should have already been copied (either by
  // applying the external root copy closure to the discovered lists, or
  // by following an RSet entry).
  //
  // But some of the referents, that are in the collection set, that these
  // reference objects point to may not have been copied: the STW ref
  // processor would have seen that the reference object had already
  // been 'discovered' and would have skipped discovering the reference,
  // but would not have treated the reference object as a regular oop.
  // As a result the copy closure would not have been applied to the
  // referent object.
  //
  // We need to explicitly copy these referent objects - the references
  // will be processed at the end of remarking.
  //
  // We also need to do this copying before we process the reference
  // objects discovered by the STW ref processor in case one of these
  // referents points to another object which is also referenced by an
  // object discovered by the STW ref processor.

  assert(!G1CollectedHeap::use_parallel_gc_threads() ||
           no_of_gc_workers == workers()->active_workers(),
           "Need to reset active GC workers");

  set_par_threads(no_of_gc_workers);
  G1ParPreserveCMReferentsTask keep_cm_referents(this,
                                                 no_of_gc_workers,
                                                 _task_queues);

  if (G1CollectedHeap::use_parallel_gc_threads()) {
    workers()->run_task(&keep_cm_referents);
  } else {
    keep_cm_referents.work(0);
  }

  set_par_threads(0);

  // Closure to test whether a referent is alive.
  G1STWIsAliveClosure is_alive(this);

  // Even when parallel reference processing is enabled, the processing
  // of JNI refs is serial and performed serially by the current thread
  // rather than by a worker. The following PSS will be used for processing
  // JNI refs.

  // Use only a single queue for this PSS.
  G1ParScanThreadState pss(this, 0);

  // We do not embed a reference processor in the copying/scanning
  // closures while we're actually processing the discovered
  // reference objects.
  G1ParScanHeapEvacClosure        scan_evac_cl(this, &pss, NULL);
  G1ParScanHeapEvacFailureClosure evac_failure_cl(this, &pss, NULL);
  G1ParScanPartialArrayClosure    partial_scan_cl(this, &pss, NULL);

  pss.set_evac_closure(&scan_evac_cl);
  pss.set_evac_failure_closure(&evac_failure_cl);
  pss.set_partial_scan_closure(&partial_scan_cl);

  assert(pss.refs()->is_empty(), "pre-condition");

  G1ParScanExtRootClosure        only_copy_non_heap_cl(this, &pss, NULL);
  G1ParScanMetadataClosure       only_copy_metadata_cl(this, &pss, NULL);

  G1ParScanAndMarkExtRootClosure copy_mark_non_heap_cl(this, &pss, NULL);
  G1ParScanAndMarkMetadataClosure copy_mark_metadata_cl(this, &pss, NULL);

  OopClosure*                    copy_non_heap_cl = &only_copy_non_heap_cl;
  OopsInHeapRegionClosure*       copy_metadata_cl = &only_copy_metadata_cl;

  if (_g1h->g1_policy()->during_initial_mark_pause()) {
    // We also need to mark copied objects.
    copy_non_heap_cl = &copy_mark_non_heap_cl;
    copy_metadata_cl = &copy_mark_metadata_cl;
  }

  // Keep alive closure.
  G1CopyingKeepAliveClosure keep_alive(this, copy_non_heap_cl, copy_metadata_cl, &pss);

  // Serial Complete GC closure
  G1STWDrainQueueClosure drain_queue(this, &pss);

  // Setup the soft refs policy...
  rp->setup_policy(false);

  ReferenceProcessorStats stats;
  if (!rp->processing_is_mt()) {
    // Serial reference processing...
    stats = rp->process_discovered_references(&is_alive,
                                              &keep_alive,
                                              &drain_queue,
                                              NULL,
                                              _gc_timer_stw);
  } else {
    // Parallel reference processing
    assert(rp->num_q() == no_of_gc_workers, "sanity");
    assert(no_of_gc_workers <= rp->max_num_q(), "sanity");

    G1STWRefProcTaskExecutor par_task_executor(this, workers(), _task_queues, no_of_gc_workers);
    stats = rp->process_discovered_references(&is_alive,
                                              &keep_alive,
                                              &drain_queue,
                                              &par_task_executor,
                                              _gc_timer_stw);
  }

  _gc_tracer_stw->report_gc_reference_stats(stats);
  // We have completed copying any necessary live referent objects
  // (that were not copied during the actual pause) so we can
  // retire any active alloc buffers
  pss.retire_alloc_buffers();
  assert(pss.refs()->is_empty(), "both queue and overflow should be empty");

  double ref_proc_time = os::elapsedTime() - ref_proc_start;
  g1_policy()->phase_times()->record_ref_proc_time(ref_proc_time * 1000.0);
}

// Weak Reference processing during an evacuation pause (part 2).
void G1CollectedHeap::enqueue_discovered_references(uint no_of_gc_workers) {
  double ref_enq_start = os::elapsedTime();

  ReferenceProcessor* rp = _ref_processor_stw;
  assert(!rp->discovery_enabled(), "should have been disabled as part of processing");

  // Now enqueue any remaining on the discovered lists on to
  // the pending list.
  if (!rp->processing_is_mt()) {
    // Serial reference processing...
    rp->enqueue_discovered_references();
  } else {
    // Parallel reference enqueueing

    assert(no_of_gc_workers == workers()->active_workers(),
           "Need to reset active workers");
    assert(rp->num_q() == no_of_gc_workers, "sanity");
    assert(no_of_gc_workers <= rp->max_num_q(), "sanity");

    G1STWRefProcTaskExecutor par_task_executor(this, workers(), _task_queues, no_of_gc_workers);
    rp->enqueue_discovered_references(&par_task_executor);
  }

  rp->verify_no_references_recorded();
  assert(!rp->discovery_enabled(), "should have been disabled");

  // FIXME
  // CM's reference processing also cleans up the string and symbol tables.
  // Should we do that here also? We could, but it is a serial operation
  // and could significantly increase the pause time.

  double ref_enq_time = os::elapsedTime() - ref_enq_start;
  g1_policy()->phase_times()->record_ref_enq_time(ref_enq_time * 1000.0);
}

void G1CollectedHeap::evacuate_collection_set(EvacuationInfo& evacuation_info) {
  _expand_heap_after_alloc_failure = true;
  _evacuation_failed = false;

  // Should G1EvacuationFailureALot be in effect for this GC?
  NOT_PRODUCT(set_evacuation_failure_alot_for_current_gc();)

  g1_rem_set()->prepare_for_oops_into_collection_set_do();

  // Disable the hot card cache.
  G1HotCardCache* hot_card_cache = _cg1r->hot_card_cache();
  hot_card_cache->reset_hot_cache_claimed_index();
  hot_card_cache->set_use_cache(false);

  uint n_workers;
  if (G1CollectedHeap::use_parallel_gc_threads()) {
    n_workers =
      AdaptiveSizePolicy::calc_active_workers(workers()->total_workers(),
                                     workers()->active_workers(),
                                     Threads::number_of_non_daemon_threads());
    assert(UseDynamicNumberOfGCThreads ||
           n_workers == workers()->total_workers(),
           "If not dynamic should be using all the  workers");
    workers()->set_active_workers(n_workers);
    set_par_threads(n_workers);
  } else {
    assert(n_par_threads() == 0,
           "Should be the original non-parallel value");
    n_workers = 1;
  }

  G1ParTask g1_par_task(this, _task_queues);

  init_for_evac_failure(NULL);

  rem_set()->prepare_for_younger_refs_iterate(true);

  assert(dirty_card_queue_set().completed_buffers_num() == 0, "Should be empty");
  double start_par_time_sec = os::elapsedTime();
  double end_par_time_sec;

  {
    StrongRootsScope srs(this);

    if (G1CollectedHeap::use_parallel_gc_threads()) {
      // The individual threads will set their evac-failure closures.
      if (ParallelGCVerbose) G1ParScanThreadState::print_termination_stats_hdr();
      // These tasks use ShareHeap::_process_strong_tasks
      assert(UseDynamicNumberOfGCThreads ||
             workers()->active_workers() == workers()->total_workers(),
             "If not dynamic should be using all the  workers");
      workers()->run_task(&g1_par_task);
    } else {
      g1_par_task.set_for_termination(n_workers);
      g1_par_task.work(0);
    }
    end_par_time_sec = os::elapsedTime();

    // Closing the inner scope will execute the destructor
    // for the StrongRootsScope object. We record the current
    // elapsed time before closing the scope so that time
    // taken for the SRS destructor is NOT included in the
    // reported parallel time.
  }

  double par_time_ms = (end_par_time_sec - start_par_time_sec) * 1000.0;
  g1_policy()->phase_times()->record_par_time(par_time_ms);

  double code_root_fixup_time_ms =
        (os::elapsedTime() - end_par_time_sec) * 1000.0;
  g1_policy()->phase_times()->record_code_root_fixup_time(code_root_fixup_time_ms);

  set_par_threads(0);

  // Process any discovered reference objects - we have
  // to do this _before_ we retire the GC alloc regions
  // as we may have to copy some 'reachable' referent
  // objects (and their reachable sub-graphs) that were
  // not copied during the pause.
  process_discovered_references(n_workers);

  // Weak root processing.
  // Note: when JSR 292 is enabled and code blobs can contain
  // non-perm oops then we will need to process the code blobs
  // here too.
  {
    G1STWIsAliveClosure is_alive(this);
    G1KeepAliveClosure keep_alive(this);
    JNIHandles::weak_oops_do(&is_alive, &keep_alive);
  }

  release_gc_alloc_regions(n_workers, evacuation_info);
  g1_rem_set()->cleanup_after_oops_into_collection_set_do();

  // Reset and re-enable the hot card cache.
  // Note the counts for the cards in the regions in the
  // collection set are reset when the collection set is freed.
  hot_card_cache->reset_hot_cache();
  hot_card_cache->set_use_cache(true);

  finalize_for_evac_failure();

  if (evacuation_failed()) {
    remove_self_forwarding_pointers();

    // Reset the G1EvacuationFailureALot counters and flags
    // Note: the values are reset only when an actual
    // evacuation failure occurs.
    NOT_PRODUCT(reset_evacuation_should_fail();)
  }

  // Enqueue any remaining references remaining on the STW
  // reference processor's discovered lists. We need to do
  // this after the card table is cleaned (and verified) as
  // the act of enqueueing entries on to the pending list
  // will log these updates (and dirty their associated
  // cards). We need these updates logged to update any
  // RSets.
  enqueue_discovered_references(n_workers);

  if (G1DeferredRSUpdate) {
    RedirtyLoggedCardTableEntryFastClosure redirty;
    dirty_card_queue_set().set_closure(&redirty);
    dirty_card_queue_set().apply_closure_to_all_completed_buffers();

    DirtyCardQueueSet& dcq = JavaThread::dirty_card_queue_set();
    dcq.merge_bufferlists(&dirty_card_queue_set());
    assert(dirty_card_queue_set().completed_buffers_num() == 0, "All should be consumed");
  }
  COMPILER2_PRESENT(DerivedPointerTable::update_pointers());
}

void G1CollectedHeap::free_region_if_empty(HeapRegion* hr,
                                     size_t* pre_used,
                                     FreeRegionList* free_list,
                                     OldRegionSet* old_proxy_set,
                                     HumongousRegionSet* humongous_proxy_set,
                                     HRRSCleanupTask* hrrs_cleanup_task,
                                     bool par) {
  if (hr->used() > 0 && hr->max_live_bytes() == 0 && !hr->is_young()) {
    if (hr->isHumongous()) {
      assert(hr->startsHumongous(), "we should only see starts humongous");
      free_humongous_region(hr, pre_used, free_list, humongous_proxy_set, par);
    } else {
      _old_set.remove_with_proxy(hr, old_proxy_set);
      free_region(hr, pre_used, free_list, par);
    }
  } else {
    hr->rem_set()->do_cleanup_work(hrrs_cleanup_task);
  }
}

void G1CollectedHeap::free_region(HeapRegion* hr,
                                  size_t* pre_used,
                                  FreeRegionList* free_list,
                                  bool par) {
  assert(!hr->isHumongous(), "this is only for non-humongous regions");
  assert(!hr->is_empty(), "the region should not be empty");
  assert(free_list != NULL, "pre-condition");

  // Clear the card counts for this region.
  // Note: we only need to do this if the region is not young
  // (since we don't refine cards in young regions).
  if (!hr->is_young()) {
    _cg1r->hot_card_cache()->reset_card_counts(hr);
  }
  *pre_used += hr->used();
  hr->hr_clear(par, true /* clear_space */);
  free_list->add_as_head(hr);
}

void G1CollectedHeap::free_humongous_region(HeapRegion* hr,
                                     size_t* pre_used,
                                     FreeRegionList* free_list,
                                     HumongousRegionSet* humongous_proxy_set,
                                     bool par) {
  assert(hr->startsHumongous(), "this is only for starts humongous regions");
  assert(free_list != NULL, "pre-condition");
  assert(humongous_proxy_set != NULL, "pre-condition");

  size_t hr_used = hr->used();
  size_t hr_capacity = hr->capacity();
  size_t hr_pre_used = 0;
  _humongous_set.remove_with_proxy(hr, humongous_proxy_set);
  // We need to read this before we make the region non-humongous,
  // otherwise the information will be gone.
  uint last_index = hr->last_hc_index();
  hr->set_notHumongous();
  free_region(hr, &hr_pre_used, free_list, par);

  uint i = hr->hrs_index() + 1;
  while (i < last_index) {
    HeapRegion* curr_hr = region_at(i);
    assert(curr_hr->continuesHumongous(), "invariant");
    curr_hr->set_notHumongous();
    free_region(curr_hr, &hr_pre_used, free_list, par);
    i += 1;
  }
  assert(hr_pre_used == hr_used,
         err_msg("hr_pre_used: "SIZE_FORMAT" and hr_used: "SIZE_FORMAT" "
                 "should be the same", hr_pre_used, hr_used));
  *pre_used += hr_pre_used;
}

void G1CollectedHeap::update_sets_after_freeing_regions(size_t pre_used,
                                       FreeRegionList* free_list,
                                       OldRegionSet* old_proxy_set,
                                       HumongousRegionSet* humongous_proxy_set,
                                       bool par) {
  if (pre_used > 0) {
    Mutex* lock = (par) ? ParGCRareEvent_lock : NULL;
    MutexLockerEx x(lock, Mutex::_no_safepoint_check_flag);
    assert(_summary_bytes_used >= pre_used,
           err_msg("invariant: _summary_bytes_used: "SIZE_FORMAT" "
                   "should be >= pre_used: "SIZE_FORMAT,
                   _summary_bytes_used, pre_used));
    _summary_bytes_used -= pre_used;
  }
  if (free_list != NULL && !free_list->is_empty()) {
    MutexLockerEx x(FreeList_lock, Mutex::_no_safepoint_check_flag);
    _free_list.add_as_head(free_list);
  }
  if (old_proxy_set != NULL && !old_proxy_set->is_empty()) {
    MutexLockerEx x(OldSets_lock, Mutex::_no_safepoint_check_flag);
    _old_set.update_from_proxy(old_proxy_set);
  }
  if (humongous_proxy_set != NULL && !humongous_proxy_set->is_empty()) {
    MutexLockerEx x(OldSets_lock, Mutex::_no_safepoint_check_flag);
    _humongous_set.update_from_proxy(humongous_proxy_set);
  }
}

class G1ParCleanupCTTask : public AbstractGangTask {
  CardTableModRefBS* _ct_bs;
  G1CollectedHeap* _g1h;
  HeapRegion* volatile _su_head;
public:
  G1ParCleanupCTTask(CardTableModRefBS* ct_bs,
                     G1CollectedHeap* g1h) :
    AbstractGangTask("G1 Par Cleanup CT Task"),
    _ct_bs(ct_bs), _g1h(g1h) { }

  void work(uint worker_id) {
    HeapRegion* r;
    while (r = _g1h->pop_dirty_cards_region()) {
      clear_cards(r);
    }
  }

  void clear_cards(HeapRegion* r) {
    // Cards of the survivors should have already been dirtied.
    if (!r->is_survivor()) {
      _ct_bs->clear(MemRegion(r->bottom(), r->end()));
    }
  }
};

#ifndef PRODUCT
class G1VerifyCardTableCleanup: public HeapRegionClosure {
  G1CollectedHeap* _g1h;
  CardTableModRefBS* _ct_bs;
public:
  G1VerifyCardTableCleanup(G1CollectedHeap* g1h, CardTableModRefBS* ct_bs)
    : _g1h(g1h), _ct_bs(ct_bs) { }
  virtual bool doHeapRegion(HeapRegion* r) {
    if (r->is_survivor()) {
      _g1h->verify_dirty_region(r);
    } else {
      _g1h->verify_not_dirty_region(r);
    }
    return false;
  }
};

void G1CollectedHeap::verify_not_dirty_region(HeapRegion* hr) {
  // All of the region should be clean.
  CardTableModRefBS* ct_bs = (CardTableModRefBS*)barrier_set();
  MemRegion mr(hr->bottom(), hr->end());
  ct_bs->verify_not_dirty_region(mr);
}

void G1CollectedHeap::verify_dirty_region(HeapRegion* hr) {
  // We cannot guarantee that [bottom(),end()] is dirty.  Threads
  // dirty allocated blocks as they allocate them. The thread that
  // retires each region and replaces it with a new one will do a
  // maximal allocation to fill in [pre_dummy_top(),end()] but will
  // not dirty that area (one less thing to have to do while holding
  // a lock). So we can only verify that [bottom(),pre_dummy_top()]
  // is dirty.
  CardTableModRefBS* ct_bs = (CardTableModRefBS*) barrier_set();
  MemRegion mr(hr->bottom(), hr->pre_dummy_top());
  ct_bs->verify_dirty_region(mr);
}

void G1CollectedHeap::verify_dirty_young_list(HeapRegion* head) {
  CardTableModRefBS* ct_bs = (CardTableModRefBS*) barrier_set();
  for (HeapRegion* hr = head; hr != NULL; hr = hr->get_next_young_region()) {
    verify_dirty_region(hr);
  }
}

void G1CollectedHeap::verify_dirty_young_regions() {
  verify_dirty_young_list(_young_list->first_region());
}
#endif

void G1CollectedHeap::cleanUpCardTable() {
  CardTableModRefBS* ct_bs = (CardTableModRefBS*) (barrier_set());
  double start = os::elapsedTime();

  {
    // Iterate over the dirty cards region list.
    G1ParCleanupCTTask cleanup_task(ct_bs, this);

    if (G1CollectedHeap::use_parallel_gc_threads()) {
      set_par_threads();
      workers()->run_task(&cleanup_task);
      set_par_threads(0);
    } else {
      while (_dirty_cards_region_list) {
        HeapRegion* r = _dirty_cards_region_list;
        cleanup_task.clear_cards(r);
        _dirty_cards_region_list = r->get_next_dirty_cards_region();
        if (_dirty_cards_region_list == r) {
          // The last region.
          _dirty_cards_region_list = NULL;
        }
        r->set_next_dirty_cards_region(NULL);
      }
    }
#ifndef PRODUCT
    if (G1VerifyCTCleanup || VerifyAfterGC) {
      G1VerifyCardTableCleanup cleanup_verifier(this, ct_bs);
      heap_region_iterate(&cleanup_verifier);
    }
#endif
  }

  double elapsed = os::elapsedTime() - start;
  g1_policy()->phase_times()->record_clear_ct_time(elapsed * 1000.0);
}

void G1CollectedHeap::free_collection_set(HeapRegion* cs_head, EvacuationInfo& evacuation_info) {
  size_t pre_used = 0;
  FreeRegionList local_free_list("Local List for CSet Freeing");

  double young_time_ms     = 0.0;
  double non_young_time_ms = 0.0;

  // Since the collection set is a superset of the the young list,
  // all we need to do to clear the young list is clear its
  // head and length, and unlink any young regions in the code below
  _young_list->clear();

  G1CollectorPolicy* policy = g1_policy();

  double start_sec = os::elapsedTime();
  bool non_young = true;

  HeapRegion* cur = cs_head;
  int age_bound = -1;
  size_t rs_lengths = 0;

  while (cur != NULL) {
    assert(!is_on_master_free_list(cur), "sanity");
    if (non_young) {
      if (cur->is_young()) {
        double end_sec = os::elapsedTime();
        double elapsed_ms = (end_sec - start_sec) * 1000.0;
        non_young_time_ms += elapsed_ms;

        start_sec = os::elapsedTime();
        non_young = false;
      }
    } else {
      if (!cur->is_young()) {
        double end_sec = os::elapsedTime();
        double elapsed_ms = (end_sec - start_sec) * 1000.0;
        young_time_ms += elapsed_ms;

        start_sec = os::elapsedTime();
        non_young = true;
      }
    }

    rs_lengths += cur->rem_set()->occupied();

    HeapRegion* next = cur->next_in_collection_set();
    assert(cur->in_collection_set(), "bad CS");
    cur->set_next_in_collection_set(NULL);
    cur->set_in_collection_set(false);

    if (cur->is_young()) {
      int index = cur->young_index_in_cset();
      assert(index != -1, "invariant");
      assert((uint) index < policy->young_cset_region_length(), "invariant");
      size_t words_survived = _surviving_young_words[index];
      cur->record_surv_words_in_group(words_survived);

      // At this point the we have 'popped' cur from the collection set
      // (linked via next_in_collection_set()) but it is still in the
      // young list (linked via next_young_region()). Clear the
      // _next_young_region field.
      cur->set_next_young_region(NULL);
    } else {
      int index = cur->young_index_in_cset();
      assert(index == -1, "invariant");
    }

    assert( (cur->is_young() && cur->young_index_in_cset() > -1) ||
            (!cur->is_young() && cur->young_index_in_cset() == -1),
            "invariant" );

    if (!cur->evacuation_failed()) {
      MemRegion used_mr = cur->used_region();

      // And the region is empty.
      assert(!used_mr.is_empty(), "Should not have empty regions in a CS.");
      free_region(cur, &pre_used, &local_free_list, false /* par */);
    } else {
      cur->uninstall_surv_rate_group();
      if (cur->is_young()) {
        cur->set_young_index_in_cset(-1);
      }
      cur->set_not_young();
      cur->set_evacuation_failed(false);
      // The region is now considered to be old.
      _old_set.add(cur);
      evacuation_info.increment_collectionset_used_after(cur->used());
    }
    cur = next;
  }

  evacuation_info.set_regions_freed(local_free_list.length());
  policy->record_max_rs_lengths(rs_lengths);
  policy->cset_regions_freed();

  double end_sec = os::elapsedTime();
  double elapsed_ms = (end_sec - start_sec) * 1000.0;

  if (non_young) {
    non_young_time_ms += elapsed_ms;
  } else {
    young_time_ms += elapsed_ms;
  }

  update_sets_after_freeing_regions(pre_used, &local_free_list,
                                    NULL /* old_proxy_set */,
                                    NULL /* humongous_proxy_set */,
                                    false /* par */);
  policy->phase_times()->record_young_free_cset_time_ms(young_time_ms);
  policy->phase_times()->record_non_young_free_cset_time_ms(non_young_time_ms);
}

// This routine is similar to the above but does not record
// any policy statistics or update free lists; we are abandoning
// the current incremental collection set in preparation of a
// full collection. After the full GC we will start to build up
// the incremental collection set again.
// This is only called when we're doing a full collection
// and is immediately followed by the tearing down of the young list.

void G1CollectedHeap::abandon_collection_set(HeapRegion* cs_head) {
  HeapRegion* cur = cs_head;

  while (cur != NULL) {
    HeapRegion* next = cur->next_in_collection_set();
    assert(cur->in_collection_set(), "bad CS");
    cur->set_next_in_collection_set(NULL);
    cur->set_in_collection_set(false);
    cur->set_young_index_in_cset(-1);
    cur = next;
  }
}

void G1CollectedHeap::set_free_regions_coming() {
  if (G1ConcRegionFreeingVerbose) {
    gclog_or_tty->print_cr("G1ConcRegionFreeing [cm thread] : "
                           "setting free regions coming");
  }

  assert(!free_regions_coming(), "pre-condition");
  _free_regions_coming = true;
}

void G1CollectedHeap::reset_free_regions_coming() {
  assert(free_regions_coming(), "pre-condition");

  {
    MutexLockerEx x(SecondaryFreeList_lock, Mutex::_no_safepoint_check_flag);
    _free_regions_coming = false;
    SecondaryFreeList_lock->notify_all();
  }

  if (G1ConcRegionFreeingVerbose) {
    gclog_or_tty->print_cr("G1ConcRegionFreeing [cm thread] : "
                           "reset free regions coming");
  }
}

void G1CollectedHeap::wait_while_free_regions_coming() {
  // Most of the time we won't have to wait, so let's do a quick test
  // first before we take the lock.
  if (!free_regions_coming()) {
    return;
  }

  if (G1ConcRegionFreeingVerbose) {
    gclog_or_tty->print_cr("G1ConcRegionFreeing [other] : "
                           "waiting for free regions");
  }

  {
    MutexLockerEx x(SecondaryFreeList_lock, Mutex::_no_safepoint_check_flag);
    while (free_regions_coming()) {
      SecondaryFreeList_lock->wait(Mutex::_no_safepoint_check_flag);
    }
  }

  if (G1ConcRegionFreeingVerbose) {
    gclog_or_tty->print_cr("G1ConcRegionFreeing [other] : "
                           "done waiting for free regions");
  }
}

void G1CollectedHeap::set_region_short_lived_locked(HeapRegion* hr) {
  assert(heap_lock_held_for_gc(),
              "the heap lock should already be held by or for this thread");
  _young_list->push_region(hr);
}

class NoYoungRegionsClosure: public HeapRegionClosure {
private:
  bool _success;
public:
  NoYoungRegionsClosure() : _success(true) { }
  bool doHeapRegion(HeapRegion* r) {
    if (r->is_young()) {
      gclog_or_tty->print_cr("Region ["PTR_FORMAT", "PTR_FORMAT") tagged as young",
                             r->bottom(), r->end());
      _success = false;
    }
    return false;
  }
  bool success() { return _success; }
};

bool G1CollectedHeap::check_young_list_empty(bool check_heap, bool check_sample) {
  bool ret = _young_list->check_list_empty(check_sample);

  if (check_heap) {
    NoYoungRegionsClosure closure;
    heap_region_iterate(&closure);
    ret = ret && closure.success();
  }

  return ret;
}

class TearDownRegionSetsClosure : public HeapRegionClosure {
private:
  OldRegionSet *_old_set;

public:
  TearDownRegionSetsClosure(OldRegionSet* old_set) : _old_set(old_set) { }

  bool doHeapRegion(HeapRegion* r) {
    if (r->is_empty()) {
      // We ignore empty regions, we'll empty the free list afterwards
    } else if (r->is_young()) {
      // We ignore young regions, we'll empty the young list afterwards
    } else if (r->isHumongous()) {
      // We ignore humongous regions, we're not tearing down the
      // humongous region set
    } else {
      // The rest should be old
      _old_set->remove(r);
    }
    return false;
  }

  ~TearDownRegionSetsClosure() {
    assert(_old_set->is_empty(), "post-condition");
  }
};

void G1CollectedHeap::tear_down_region_sets(bool free_list_only) {
  assert_at_safepoint(true /* should_be_vm_thread */);

  if (!free_list_only) {
    TearDownRegionSetsClosure cl(&_old_set);
    heap_region_iterate(&cl);

    // Need to do this after the heap iteration to be able to
    // recognize the young regions and ignore them during the iteration.
    _young_list->empty_list();
  }
  _free_list.remove_all();
}

class RebuildRegionSetsClosure : public HeapRegionClosure {
private:
  bool            _free_list_only;
  OldRegionSet*   _old_set;
  FreeRegionList* _free_list;
  size_t          _total_used;

public:
  RebuildRegionSetsClosure(bool free_list_only,
                           OldRegionSet* old_set, FreeRegionList* free_list) :
    _free_list_only(free_list_only),
    _old_set(old_set), _free_list(free_list), _total_used(0) {
    assert(_free_list->is_empty(), "pre-condition");
    if (!free_list_only) {
      assert(_old_set->is_empty(), "pre-condition");
    }
  }

  bool doHeapRegion(HeapRegion* r) {
    if (r->continuesHumongous()) {
      return false;
    }

    if (r->is_empty()) {
      // Add free regions to the free list
      _free_list->add_as_tail(r);
    } else if (!_free_list_only) {
      assert(!r->is_young(), "we should not come across young regions");

      if (r->isHumongous()) {
        // We ignore humongous regions, we left the humongous set unchanged
      } else {
        // The rest should be old, add them to the old set
        _old_set->add(r);
      }
      _total_used += r->used();
    }

    return false;
  }

  size_t total_used() {
    return _total_used;
  }
};

void G1CollectedHeap::rebuild_region_sets(bool free_list_only) {
  assert_at_safepoint(true /* should_be_vm_thread */);

  RebuildRegionSetsClosure cl(free_list_only, &_old_set, &_free_list);
  heap_region_iterate(&cl);

  if (!free_list_only) {
    _summary_bytes_used = cl.total_used();
  }
  assert(_summary_bytes_used == recalculate_used(),
         err_msg("inconsistent _summary_bytes_used, "
                 "value: "SIZE_FORMAT" recalculated: "SIZE_FORMAT,
                 _summary_bytes_used, recalculate_used()));
}

void G1CollectedHeap::set_refine_cte_cl_concurrency(bool concurrent) {
  _refine_cte_cl->set_concurrent(concurrent);
}

bool G1CollectedHeap::is_in_closed_subset(const void* p) const {
  HeapRegion* hr = heap_region_containing(p);
  if (hr == NULL) {
    return false;
  } else {
    return hr->is_in(p);
  }
}

// Methods for the mutator alloc region

HeapRegion* G1CollectedHeap::new_mutator_alloc_region(size_t word_size,
                                                      bool force) {
  assert_heap_locked_or_at_safepoint(true /* should_be_vm_thread */);
  assert(!force || g1_policy()->can_expand_young_list(),
         "if force is true we should be able to expand the young list");
  bool young_list_full = g1_policy()->is_young_list_full();
  if (force || !young_list_full) {
    HeapRegion* new_alloc_region = new_region(word_size,
                                              false /* do_expand */);
    if (new_alloc_region != NULL) {
      set_region_short_lived_locked(new_alloc_region);
      _hr_printer.alloc(new_alloc_region, G1HRPrinter::Eden, young_list_full);
      return new_alloc_region;
    }
  }
  return NULL;
}

void G1CollectedHeap::retire_mutator_alloc_region(HeapRegion* alloc_region,
                                                  size_t allocated_bytes) {
  assert_heap_locked_or_at_safepoint(true /* should_be_vm_thread */);
  assert(alloc_region->is_young(), "all mutator alloc regions should be young");

  g1_policy()->add_region_to_incremental_cset_lhs(alloc_region);
  _summary_bytes_used += allocated_bytes;
  _hr_printer.retire(alloc_region);
  // We update the eden sizes here, when the region is retired,
  // instead of when it's allocated, since this is the point that its
  // used space has been recored in _summary_bytes_used.
  g1mm()->update_eden_size();
}

HeapRegion* MutatorAllocRegion::allocate_new_region(size_t word_size,
                                                    bool force) {
  return _g1h->new_mutator_alloc_region(word_size, force);
}

void G1CollectedHeap::set_par_threads() {
  // Don't change the number of workers.  Use the value previously set
  // in the workgroup.
  assert(G1CollectedHeap::use_parallel_gc_threads(), "shouldn't be here otherwise");
  uint n_workers = workers()->active_workers();
  assert(UseDynamicNumberOfGCThreads ||
           n_workers == workers()->total_workers(),
      "Otherwise should be using the total number of workers");
  if (n_workers == 0) {
    assert(false, "Should have been set in prior evacuation pause.");
    n_workers = ParallelGCThreads;
    workers()->set_active_workers(n_workers);
  }
  set_par_threads(n_workers);
}

void MutatorAllocRegion::retire_region(HeapRegion* alloc_region,
                                       size_t allocated_bytes) {
  _g1h->retire_mutator_alloc_region(alloc_region, allocated_bytes);
}

// Methods for the GC alloc regions

HeapRegion* G1CollectedHeap::new_gc_alloc_region(size_t word_size,
                                                 uint count,
                                                 GCAllocPurpose ap) {
  assert(FreeList_lock->owned_by_self(), "pre-condition");

  if (count < g1_policy()->max_regions(ap)) {
    HeapRegion* new_alloc_region = new_region(word_size,
                                              true /* do_expand */);
    if (new_alloc_region != NULL) {
      // We really only need to do this for old regions given that we
      // should never scan survivors. But it doesn't hurt to do it
      // for survivors too.
      new_alloc_region->set_saved_mark();
      if (ap == GCAllocForSurvived) {
        new_alloc_region->set_survivor();
        _hr_printer.alloc(new_alloc_region, G1HRPrinter::Survivor);
      } else {
        _hr_printer.alloc(new_alloc_region, G1HRPrinter::Old);
      }
      bool during_im = g1_policy()->during_initial_mark_pause();
      new_alloc_region->note_start_of_copying(during_im);
      return new_alloc_region;
    } else {
      g1_policy()->note_alloc_region_limit_reached(ap);
    }
  }
  return NULL;
}

void G1CollectedHeap::retire_gc_alloc_region(HeapRegion* alloc_region,
                                             size_t allocated_bytes,
                                             GCAllocPurpose ap) {
  bool during_im = g1_policy()->during_initial_mark_pause();
  alloc_region->note_end_of_copying(during_im);
  g1_policy()->record_bytes_copied_during_gc(allocated_bytes);
  if (ap == GCAllocForSurvived) {
    young_list()->add_survivor_region(alloc_region);
  } else {
    _old_set.add(alloc_region);
  }
  _hr_printer.retire(alloc_region);
}

HeapRegion* SurvivorGCAllocRegion::allocate_new_region(size_t word_size,
                                                       bool force) {
  assert(!force, "not supported for GC alloc regions");
  return _g1h->new_gc_alloc_region(word_size, count(), GCAllocForSurvived);
}

void SurvivorGCAllocRegion::retire_region(HeapRegion* alloc_region,
                                          size_t allocated_bytes) {
  _g1h->retire_gc_alloc_region(alloc_region, allocated_bytes,
                               GCAllocForSurvived);
}

HeapRegion* OldGCAllocRegion::allocate_new_region(size_t word_size,
                                                  bool force) {
  assert(!force, "not supported for GC alloc regions");
  return _g1h->new_gc_alloc_region(word_size, count(), GCAllocForTenured);
}

void OldGCAllocRegion::retire_region(HeapRegion* alloc_region,
                                     size_t allocated_bytes) {
  _g1h->retire_gc_alloc_region(alloc_region, allocated_bytes,
                               GCAllocForTenured);
}
// Heap region set verification

class VerifyRegionListsClosure : public HeapRegionClosure {
private:
  FreeRegionList*     _free_list;
  OldRegionSet*       _old_set;
  HumongousRegionSet* _humongous_set;
  uint                _region_count;

public:
  VerifyRegionListsClosure(OldRegionSet* old_set,
                           HumongousRegionSet* humongous_set,
                           FreeRegionList* free_list) :
    _old_set(old_set), _humongous_set(humongous_set),
    _free_list(free_list), _region_count(0) { }

  uint region_count() { return _region_count; }

  bool doHeapRegion(HeapRegion* hr) {
    _region_count += 1;

    if (hr->continuesHumongous()) {
      return false;
    }

    if (hr->is_young()) {
      // TODO
    } else if (hr->startsHumongous()) {
      _humongous_set->verify_next_region(hr);
    } else if (hr->is_empty()) {
      _free_list->verify_next_region(hr);
    } else {
      _old_set->verify_next_region(hr);
    }
    return false;
  }
};

HeapRegion* G1CollectedHeap::new_heap_region(uint hrs_index,
                                             HeapWord* bottom) {
  HeapWord* end = bottom + HeapRegion::GrainWords;
  MemRegion mr(bottom, end);
  assert(_g1_reserved.contains(mr), "invariant");
  // This might return NULL if the allocation fails
  return new HeapRegion(hrs_index, _bot_shared, mr);
}

void G1CollectedHeap::verify_region_sets() {
  assert_heap_locked_or_at_safepoint(true /* should_be_vm_thread */);

  // First, check the explicit lists.
  _free_list.verify();
  {
    // Given that a concurrent operation might be adding regions to
    // the secondary free list we have to take the lock before
    // verifying it.
    MutexLockerEx x(SecondaryFreeList_lock, Mutex::_no_safepoint_check_flag);
    _secondary_free_list.verify();
  }
  _old_set.verify();
  _humongous_set.verify();

  // If a concurrent region freeing operation is in progress it will
  // be difficult to correctly attributed any free regions we come
  // across to the correct free list given that they might belong to
  // one of several (free_list, secondary_free_list, any local lists,
  // etc.). So, if that's the case we will skip the rest of the
  // verification operation. Alternatively, waiting for the concurrent
  // operation to complete will have a non-trivial effect on the GC's
  // operation (no concurrent operation will last longer than the
  // interval between two calls to verification) and it might hide
  // any issues that we would like to catch during testing.
  if (free_regions_coming()) {
    return;
  }

  // Make sure we append the secondary_free_list on the free_list so
  // that all free regions we will come across can be safely
  // attributed to the free_list.
  append_secondary_free_list_if_not_empty_with_lock();

  // Finally, make sure that the region accounting in the lists is
  // consistent with what we see in the heap.
  _old_set.verify_start();
  _humongous_set.verify_start();
  _free_list.verify_start();

  VerifyRegionListsClosure cl(&_old_set, &_humongous_set, &_free_list);
  heap_region_iterate(&cl);

  _old_set.verify_end();
  _humongous_set.verify_end();
  _free_list.verify_end();
}<|MERGE_RESOLUTION|>--- conflicted
+++ resolved
@@ -4184,14 +4184,11 @@
     // before any GC notifications are raised.
     g1mm()->update_sizes();
 
-<<<<<<< HEAD
-=======
     _gc_tracer_stw->report_evacuation_info(&evacuation_info);
     _gc_tracer_stw->report_tenuring_threshold(_g1_policy->tenuring_threshold());
     _gc_timer_stw->register_gc_end(os::elapsed_counter());
     _gc_tracer_stw->report_gc_end(_gc_timer_stw->gc_end(), _gc_timer_stw->time_partitions());
   }
->>>>>>> 51ac0c58
   // It should now be safe to tell the concurrent mark thread to start
   // without its logging output interfering with the logging output
   // that came from the pause.
