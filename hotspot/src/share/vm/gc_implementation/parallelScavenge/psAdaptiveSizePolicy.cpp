--- conflicted
+++ resolved
@@ -1278,11 +1278,7 @@
   avg_promoted()->sample(promoted + _avg_pretenured->padded_average());
 
   if (PrintAdaptiveSizePolicy) {
-<<<<<<< HEAD
-    gclog_or_tty->print(
-=======
     gclog_or_tty->print_cr(
->>>>>>> 51ac0c58
                   "AdaptiveSizePolicy::update_averages:"
                   "  survived: "  SIZE_FORMAT
                   "  promoted: "  SIZE_FORMAT
