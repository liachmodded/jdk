/*
 * Copyright (c) 2022, Oracle and/or its affiliates. All rights reserved.
 * DO NOT ALTER OR REMOVE COPYRIGHT NOTICES OR THIS FILE HEADER.
 *
 * This code is free software; you can redistribute it and/or modify it
 * under the terms of the GNU General Public License version 2 only, as
 * published by the Free Software Foundation.  Oracle designates this
 * particular file as subject to the "Classpath" exception as provided
 * by Oracle in the LICENSE file that accompanied this code.
 *
 * This code is distributed in the hope that it will be useful, but WITHOUT
 * ANY WARRANTY; without even the implied warranty of MERCHANTABILITY or
 * FITNESS FOR A PARTICULAR PURPOSE.  See the GNU General Public License
 * version 2 for more details (a copy is included in the LICENSE file that
 * accompanied this code).
 *
 * You should have received a copy of the GNU General Public License version
 * 2 along with this work; if not, write to the Free Software Foundation,
 * Inc., 51 Franklin St, Fifth Floor, Boston, MA 02110-1301 USA.
 *
 * Please contact Oracle, 500 Oracle Parkway, Redwood Shores, CA 94065 USA
 * or visit www.oracle.com if you need additional information or have any
 * questions.
 */
import java.lang.constant.ClassDesc;
import java.lang.constant.ConstantDescs;
import java.lang.constant.MethodTypeDesc;
import java.lang.invoke.MethodHandles;
import java.util.ArrayDeque;
import java.util.HashSet;
import java.util.Set;

import java.lang.reflect.AccessFlag;
<<<<<<< HEAD
=======
import java.util.ArrayDeque;
import java.util.LinkedList;
>>>>>>> 05e9c41e
import java.util.Map;
import java.util.function.Predicate;
import java.util.stream.Collectors;
import java.util.stream.Stream;

import jdk.internal.classfile.ClassElement;
import jdk.internal.classfile.ClassHierarchyResolver;
import jdk.internal.classfile.ClassModel;
import jdk.internal.classfile.ClassTransform;
import jdk.internal.classfile.Classfile;
import jdk.internal.classfile.CodeElement;
import jdk.internal.classfile.CodeModel;
import jdk.internal.classfile.CodeTransform;
import jdk.internal.classfile.FieldModel;
import jdk.internal.classfile.MethodElement;
import jdk.internal.classfile.MethodModel;
import jdk.internal.classfile.Opcode;
import jdk.internal.classfile.TypeKind;
import jdk.internal.classfile.instruction.FieldInstruction;
import jdk.internal.classfile.instruction.InvokeInstruction;

import static java.util.stream.Collectors.toSet;
import jdk.internal.classfile.components.ClassRemapper;
import jdk.internal.classfile.components.CodeLocalsShifter;
import jdk.internal.classfile.components.CodeRelabeler;
import jdk.internal.classfile.instruction.ReturnInstruction;
import jdk.internal.classfile.instruction.StoreInstruction;

class PackageSnippets {
    void enumerateFieldsMethods1(byte[] bytes) {
        // @start region="enumerateFieldsMethods1"
        ClassModel cm = Classfile.of().parse(bytes);
        for (FieldModel fm : cm.fields())
            System.out.printf("Field %s%n", fm.fieldName().stringValue());
        for (MethodModel mm : cm.methods())
            System.out.printf("Method %s%n", mm.methodName().stringValue());
        // @end
    }

    void enumerateFieldsMethods2(byte[] bytes) {
        // @start region="enumerateFieldsMethods2"
        ClassModel cm = Classfile.of().parse(bytes);
        for (ClassElement ce : cm) {
            switch (ce) {
                case MethodModel mm -> System.out.printf("Method %s%n", mm.methodName().stringValue());
                case FieldModel fm -> System.out.printf("Field %s%n", fm.fieldName().stringValue());
                default -> { }
            }
        }
        // @end
    }

    void gatherDependencies1(byte[] bytes) {
        // @start region="gatherDependencies1"
        ClassModel cm = Classfile.of().parse(bytes);
        Set<ClassDesc> dependencies = new HashSet<>();

        for (ClassElement ce : cm) {
            if (ce instanceof MethodModel mm) {
                for (MethodElement me : mm) {
                    if (me instanceof CodeModel xm) {
                        for (CodeElement e : xm) {
                            switch (e) {
                                case InvokeInstruction i -> dependencies.add(i.owner().asSymbol());
                                case FieldInstruction i -> dependencies.add(i.owner().asSymbol());
                                default -> { }
                            }
                        }
                    }
                }
            }
        }
        // @end
    }

    void gatherDependencies2(byte[] bytes) {
        // @start region="gatherDependencies2"
        ClassModel cm = Classfile.of().parse(bytes);
        Set<ClassDesc> dependencies =
              cm.elementStream()
                .flatMap(ce -> ce instanceof MethodModel mm ? mm.elementStream() : Stream.empty())
                .flatMap(me -> me instanceof CodeModel com ? com.elementStream() : Stream.empty())
                .<ClassDesc>mapMulti((xe, c) -> {
                    switch (xe) {
                        case InvokeInstruction i -> c.accept(i.owner().asSymbol());
                        case FieldInstruction i -> c.accept(i.owner().asSymbol());
                        default -> { }
                    }
                })
                .collect(toSet());
        // @end
    }

    private static final ClassDesc CD_Hello = ClassDesc.of("Hello");
    private static final ClassDesc CD_Foo = ClassDesc.of("Foo");
    private static final ClassDesc CD_Bar = ClassDesc.of("Bar");
    private static final ClassDesc CD_System = ClassDesc.of("java.lang.System");
    private static final ClassDesc CD_PrintStream = ClassDesc.of("java.io.PrintStream");
    private static final MethodTypeDesc MTD_void_StringArray = MethodTypeDesc.of(ConstantDescs.CD_void, ConstantDescs.CD_String.arrayType());
    private static final MethodTypeDesc MTD_void_String = MethodTypeDesc.of(ConstantDescs.CD_void, ConstantDescs.CD_String);

    void writeHelloWorld() {
        // @start region="helloWorld"
<<<<<<< HEAD
        byte[] bytes = Classfile.build(CD_Hello, cb -> {
=======
        byte[] bytes = Classfile.of().build(ClassDesc.of("Hello"), cb -> {
>>>>>>> 05e9c41e
            cb.withFlags(AccessFlag.PUBLIC);
            cb.withMethod(ConstantDescs.INIT_NAME, ConstantDescs.MTD_void, Classfile.ACC_PUBLIC,
                          mb -> mb.withCode(
                                  b -> b.aload(0)
                                        .invokespecial(ConstantDescs.CD_Object, ConstantDescs.INIT_NAME,
                                                       ConstantDescs.MTD_void)
                                        .returnInstruction(TypeKind.VoidType)
                          )
              )
              .withMethod("main", MTD_void_StringArray,
                          Classfile.ACC_PUBLIC,
                          mb -> mb.withFlags(AccessFlag.STATIC, AccessFlag.PUBLIC)
                                  .withCode(
                                  b -> b.getstatic(CD_System, "out", CD_PrintStream)
                                        .constantInstruction(Opcode.LDC, "Hello World")
                                        .invokevirtual(CD_PrintStream, "println", MTD_void_String)
                                        .returnInstruction(TypeKind.VoidType)
            ));
        });
        // @end
    }

    void stripDebugMethods1(byte[] bytes) {
        // @start region="stripDebugMethods1"
        ClassModel classModel = Classfile.of().parse(bytes);
        byte[] newBytes = Classfile.of().build(classModel.thisClass().asSymbol(),
                                          classBuilder -> {
                                              for (ClassElement ce : classModel) {
                                                  if (!(ce instanceof MethodModel mm
                                                        && mm.methodName().stringValue().startsWith("debug")))
                                                      classBuilder.with(ce);
                                              }
                                          });
        // @end
    }

    void stripDebugMethods2(byte[] bytes) {
        // @start region="stripDebugMethods2"
        ClassTransform ct = (builder, element) -> {
            if (!(element instanceof MethodModel mm && mm.methodName().stringValue().startsWith("debug")))
                builder.with(element);
        };
        var cc = Classfile.of();
        byte[] newBytes = cc.transform(cc.parse(bytes), ct);
        // @end
    }

    void fooToBarTransform() {
        // @start region="fooToBarTransform"
        CodeTransform fooToBar = (b, e) -> {
            if (e instanceof InvokeInstruction i
                    && i.owner().asInternalName().equals("Foo")
                    && i.opcode() == Opcode.INVOKESTATIC)
                        b.invokeInstruction(i.opcode(), CD_Bar, i.name().stringValue(), i.typeSymbol(), i.isInterface());
            else b.with(e);
        };
        // @end
    }

    void instrumentCallsTransform() {
        // @start region="instrumentCallsTransform"
        CodeTransform instrumentCalls = (b, e) -> {
            if (e instanceof InvokeInstruction i) {
                b.getstatic(CD_System, "out", CD_PrintStream)
                 .constantInstruction(Opcode.LDC, i.name().stringValue())
                 .invokevirtual(CD_PrintStream, "println", MTD_void_String);
            }
            b.with(e);
        };
        // @end
    }

    void fooToBarUnrolled(ClassModel classModel) {
        // @start region="fooToBarUnrolled"
        byte[] newBytes = Classfile.of().build(classModel.thisClass().asSymbol(),
            classBuilder -> {
              for (ClassElement ce : classModel) {
                  if (ce instanceof MethodModel mm) {
                      classBuilder.withMethod(mm.methodName().stringValue(), mm.methodTypeSymbol(),
                                              mm.flags().flagsMask(),
                                              methodBuilder -> {
                                  for (MethodElement me : mm) {
                                      if (me instanceof CodeModel xm) {
                                          methodBuilder.withCode(codeBuilder -> {
                                              for (CodeElement e : xm) {
                                                  if (e instanceof InvokeInstruction i && i.owner().asInternalName().equals("Foo")
                                                                               && i.opcode() == Opcode.INVOKESTATIC)
                                                              codeBuilder.invokeInstruction(i.opcode(), CD_Bar,
                                                                                            i.name().stringValue(), i.typeSymbol(), i.isInterface());
                                                  else codeBuilder.with(e);
                                              }});
                                          }
                                          else
                                          methodBuilder.with(me);
                                      }
                                  });
                              }
                      else
                      classBuilder.with(ce);
                  }
              });
        // @end
    }

    void codeRelabeling(ClassModel classModel) {
        // @start region="codeRelabeling"
        byte[] newBytes = Classfile.of().transform(classModel,
                ClassTransform.transformingMethodBodies(
                        CodeTransform.ofStateful(CodeRelabeler::of)));
        // @end
    }

    // @start region="classInstrumentation"
    byte[] classInstrumentation(ClassModel target, ClassModel instrumentor, Predicate<MethodModel> instrumentedMethodsFilter) {
        var instrumentorCodeMap = instrumentor.methods().stream()
                                              .filter(instrumentedMethodsFilter)
                                              .collect(Collectors.toMap(mm -> mm.methodName().stringValue() + mm.methodType().stringValue(), mm -> mm.code().orElseThrow()));
        var targetFieldNames = target.fields().stream().map(f -> f.fieldName().stringValue()).collect(Collectors.toSet());
        var targetMethods = target.methods().stream().map(m -> m.methodName().stringValue() + m.methodType().stringValue()).collect(Collectors.toSet());
        var instrumentorClassRemapper = ClassRemapper.of(Map.of(instrumentor.thisClass().asSymbol(), target.thisClass().asSymbol()));
        return Classfile.of().transform(target,
                ClassTransform.transformingMethods(
                        instrumentedMethodsFilter,
                        (mb, me) -> {
                            if (me instanceof CodeModel targetCodeModel) {
                                var mm = targetCodeModel.parent().get();
                                //instrumented methods code is taken from instrumentor
                                mb.transformCode(instrumentorCodeMap.get(mm.methodName().stringValue() + mm.methodType().stringValue()),
                                        //all references to the instrumentor class are remapped to target class
                                        instrumentorClassRemapper.asCodeTransform()
                                        .andThen((codeBuilder, instrumentorCodeElement) -> {
                                            //all invocations of target methods from instrumentor are inlined
                                            if (instrumentorCodeElement instanceof InvokeInstruction inv
                                                && target.thisClass().asInternalName().equals(inv.owner().asInternalName())
                                                && mm.methodName().stringValue().equals(inv.name().stringValue())
                                                && mm.methodType().stringValue().equals(inv.type().stringValue())) {

                                                //store stacked method parameters into locals
                                                var storeStack = new ArrayDeque<StoreInstruction>();
                                                int slot = 0;
                                                if (!mm.flags().has(AccessFlag.STATIC))
                                                    storeStack.push(StoreInstruction.of(TypeKind.ReferenceType, slot++));
                                                for (var pt : mm.methodTypeSymbol().parameterList()) {
                                                    var tk = TypeKind.from(pt);
                                                    storeStack.push(StoreInstruction.of(tk, slot));
                                                    slot += tk.slotSize();
                                                }
                                                storeStack.forEach(codeBuilder::with);

                                                //inlined target locals must be shifted based on the actual instrumentor locals
                                                codeBuilder.block(inlinedBlockBuilder -> inlinedBlockBuilder
                                                        .transform(targetCodeModel, CodeLocalsShifter.of(mm.flags(), mm.methodTypeSymbol())
                                                        .andThen(CodeRelabeler.of())
                                                        .andThen((innerBuilder, shiftedTargetCode) -> {
                                                            //returns must be replaced with jump to the end of the inlined method
                                                            if (shiftedTargetCode instanceof ReturnInstruction)
                                                                innerBuilder.goto_(inlinedBlockBuilder.breakLabel());
                                                            else
                                                                innerBuilder.with(shiftedTargetCode);
                                                        })));
                                            } else
                                                codeBuilder.with(instrumentorCodeElement);
                                        }));
                            } else
                                mb.with(me);
                        })
                .andThen(ClassTransform.endHandler(clb ->
                    //remaining instrumentor fields and methods are injected at the end
                    clb.transform(instrumentor,
                            ClassTransform.dropping(cle ->
                                    !(cle instanceof FieldModel fm
                                            && !targetFieldNames.contains(fm.fieldName().stringValue()))
                                    && !(cle instanceof MethodModel mm
                                            && !ConstantDescs.INIT_NAME.equals(mm.methodName().stringValue())
                                            && !targetMethods.contains(mm.methodName().stringValue() + mm.methodType().stringValue())))
                            //and instrumentor class references remapped to target class
                            .andThen(instrumentorClassRemapper)))));
    }
    // @end

    void resolverExample() {
        // @start region="lookup-class-hierarchy-resolver"
        MethodHandles.Lookup lookup = MethodHandles.lookup(); // @replace regex="MethodHandles\.lookup\(\)" replacement="..."
        ClassHierarchyResolver resolver = ClassHierarchyResolver.ofClassLoading(lookup).cached();
        // @end
    }
}<|MERGE_RESOLUTION|>--- conflicted
+++ resolved
@@ -31,11 +31,6 @@
 import java.util.Set;
 
 import java.lang.reflect.AccessFlag;
-<<<<<<< HEAD
-=======
-import java.util.ArrayDeque;
-import java.util.LinkedList;
->>>>>>> 05e9c41e
 import java.util.Map;
 import java.util.function.Predicate;
 import java.util.stream.Collectors;
@@ -139,11 +134,7 @@
 
     void writeHelloWorld() {
         // @start region="helloWorld"
-<<<<<<< HEAD
-        byte[] bytes = Classfile.build(CD_Hello, cb -> {
-=======
-        byte[] bytes = Classfile.of().build(ClassDesc.of("Hello"), cb -> {
->>>>>>> 05e9c41e
+        byte[] bytes = Classfile.of().build(CD_Hello, cb -> {
             cb.withFlags(AccessFlag.PUBLIC);
             cb.withMethod(ConstantDescs.INIT_NAME, ConstantDescs.MTD_void, Classfile.ACC_PUBLIC,
                           mb -> mb.withCode(
