/*
 * Copyright (c) 2022, 2024, Oracle and/or its affiliates. All rights reserved.
 * DO NOT ALTER OR REMOVE COPYRIGHT NOTICES OR THIS FILE HEADER.
 *
 * This code is free software; you can redistribute it and/or modify it
 * under the terms of the GNU General Public License version 2 only, as
 * published by the Free Software Foundation.  Oracle designates this
 * particular file as subject to the "Classpath" exception as provided
 * by Oracle in the LICENSE file that accompanied this code.
 *
 * This code is distributed in the hope that it will be useful, but WITHOUT
 * ANY WARRANTY; without even the implied warranty of MERCHANTABILITY or
 * FITNESS FOR A PARTICULAR PURPOSE.  See the GNU General Public License
 * version 2 for more details (a copy is included in the LICENSE file that
 * accompanied this code).
 *
 * You should have received a copy of the GNU General Public License version
 * 2 along with this work; if not, write to the Free Software Foundation,
 * Inc., 51 Franklin St, Fifth Floor, Boston, MA 02110-1301 USA.
 *
 * Please contact Oracle, 500 Oracle Parkway, Redwood Shores, CA 94065 USA
 * or visit www.oracle.com if you need additional information or have any
 * questions.
 */
package jdk.internal.classfile.impl;

<<<<<<< HEAD
=======
import java.lang.classfile.constantpool.ConstantPool;
import java.util.Optional;

>>>>>>> 000de306
import java.lang.classfile.Attribute;

public class AbstractDirectBuilder<M> {
    protected final SplitConstantPool constantPool;
    protected final ClassFileImpl context;
    protected final AttributeHolder attributes = new AttributeHolder();
    protected M original;

    public AbstractDirectBuilder(SplitConstantPool constantPool, ClassFileImpl context) {
        this.constantPool = constantPool;
        this.context = context;
    }

    public SplitConstantPool constantPool() {
        return constantPool;
    }

<<<<<<< HEAD
=======
    public boolean canWriteDirect(ConstantPool source) {
        return constantPool().canWriteDirect(source);
    }

    public Optional<M> original() {
        return Optional.ofNullable(original);
    }

>>>>>>> 000de306
    public void setOriginal(M original) {
        this.original = original;
    }

    public void writeAttribute(Attribute<?> a) {
        if (Util.isAttributeAllowed(a, context.attributesProcessingOption())) {
            attributes.withAttribute(a);
        }
    }
}<|MERGE_RESOLUTION|>--- conflicted
+++ resolved
@@ -24,13 +24,8 @@
  */
 package jdk.internal.classfile.impl;
 
-<<<<<<< HEAD
-=======
+import java.lang.classfile.Attribute;
 import java.lang.classfile.constantpool.ConstantPool;
-import java.util.Optional;
-
->>>>>>> 000de306
-import java.lang.classfile.Attribute;
 
 public class AbstractDirectBuilder<M> {
     protected final SplitConstantPool constantPool;
@@ -47,17 +42,10 @@
         return constantPool;
     }
 
-<<<<<<< HEAD
-=======
     public boolean canWriteDirect(ConstantPool source) {
         return constantPool().canWriteDirect(source);
     }
 
-    public Optional<M> original() {
-        return Optional.ofNullable(original);
-    }
-
->>>>>>> 000de306
     public void setOriginal(M original) {
         this.original = original;
     }
