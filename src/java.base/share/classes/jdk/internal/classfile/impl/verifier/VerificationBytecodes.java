--- conflicted
+++ resolved
@@ -24,14 +24,8 @@
  */
 package jdk.internal.classfile.impl.verifier;
 
-<<<<<<< HEAD
-import java.nio.ByteBuffer;
-
 import static java.lang.classfile.Opcode.OpcodeValues.*;
-=======
-import java.lang.classfile.ClassFile;
-
->>>>>>> 6fd043f1
+
 import jdk.internal.classfile.impl.verifier.VerificationSignature.BasicType;
 import static jdk.internal.classfile.impl.verifier.VerificationSignature.BasicType.*;
 
@@ -93,42 +87,10 @@
     }
 
     static final int _lengths[] = new int[number_of_codes];
-
-<<<<<<< HEAD
-    static int special_length_at(int code, byte bytecode[], int bci, int end) {
-        switch (code) {
-            case WIDE:
-                if (bci + 1 >= end) {
-                    return -1;
-                }
-                return wide_length_for(bytecode[bci + 1] & 0xff);
-            case TABLESWITCH:
-                int aligned_bci = align(bci + 1);
-                if (aligned_bci + 3 * 4 >= end) {
-                    return -1;
-                }
-                ByteBuffer bb = ByteBuffer.wrap(bytecode, aligned_bci + 1 * 4, 2 * 4);
-                int lo = bb.getInt();
-                int hi = bb.getInt();
-                int len = aligned_bci - bci + (3 + hi - lo + 1) * 4;
-                return len > 0 ? len : -1;
-            case LOOKUPSWITCH:
-            case _fast_binaryswitch:
-            case _fast_linearswitch:
-                aligned_bci = align(bci + 1);
-                if (aligned_bci + 2 * 4 >= end) {
-                    return -1;
-                }
-                int npairs = ByteBuffer.wrap(bytecode, aligned_bci + 4, 4).getInt();
-                len = aligned_bci - bci + (2 + 2 * npairs) * 4;
-                return len > 0 ? len : -1;
-            default:
-                return 0;
-        }
-    }
-
-=======
->>>>>>> 6fd043f1
+            case ClassFile.WIDE:
+            case ClassFile.TABLESWITCH:
+            case ClassFile.LOOKUPSWITCH:
+
     static int align(int n) {
         return (n + 3) & ~3;
     }
