--- conflicted
+++ resolved
@@ -339,23 +339,13 @@
                 int target;
                 VerificationType type, type2 = null;
                 VerificationType atype;
-<<<<<<< HEAD
-                if (bcs.isWide) {
+                if (bcs.isWide()) {
                     if (opcode != IINC && opcode != ILOAD
                         && opcode != ALOAD && opcode != LLOAD
                         && opcode != ISTORE && opcode != ASTORE
                         && opcode != LSTORE && opcode != FLOAD
                         && opcode != DLOAD && opcode != FSTORE
                         && opcode != DSTORE) {
-=======
-                if (bcs.isWide()) {
-                    if (opcode != ClassFile.IINC && opcode != ClassFile.ILOAD
-                        && opcode != ClassFile.ALOAD && opcode != ClassFile.LLOAD
-                        && opcode != ClassFile.ISTORE && opcode != ClassFile.ASTORE
-                        && opcode != ClassFile.LSTORE && opcode != ClassFile.FLOAD
-                        && opcode != ClassFile.DLOAD && opcode != ClassFile.FSTORE
-                        && opcode != ClassFile.DSTORE) {
->>>>>>> 6fd043f1
                         verifyError("Bad wide instruction");
                     }
                 }
@@ -1239,23 +1229,13 @@
         }
     }
 
-<<<<<<< HEAD
-    private byte[] generate_code_data(ByteBuffer code, int code_length) {
-        byte code_data[] = new byte[code_length];
-        var bcs = new RawBytecodeHelper(code);
-        while (!bcs.isLastBytecode()) {
-            if (bcs.rawNext() != ILLEGAL) {
-                int bci = bcs.bci;
-                if (bcs.rawCode == NEW) {
-=======
     private byte[] generate_code_data(RawBytecodeHelper.CodeRange code) {
         byte[] code_data = new byte[code.length()];
         var bcs = code.start();
         while (bcs.next()) {
             if (bcs.opcode() != ILLEGAL) {
                 int bci = bcs.bci();
-                if (bcs.opcode() == ClassFile.NEW) {
->>>>>>> 6fd043f1
+                if (bcs.opcode() == NEW) {
                     code_data[bci] = NEW_OFFSET;
                 } else {
                     code_data[bci] = BYTECODE_OFFSET;
@@ -1444,15 +1424,9 @@
         int default_offset = bcs.getIntUnchecked(aligned_bci);
         int keys, delta;
         current_frame.pop_stack(VerificationType.integer_type);
-<<<<<<< HEAD
-        if (bcs.rawCode == TABLESWITCH) {
-            int low = bcs.getInt(aligned_bci + 4);
-            int high = bcs.getInt(aligned_bci + 2*4);
-=======
-        if (bcs.opcode() == ClassFile.TABLESWITCH) {
+        if (bcs.rawCode == ClassFile.TABLESWITCH) {
             int low = bcs.getIntUnchecked(aligned_bci + 4);
             int high = bcs.getIntUnchecked(aligned_bci + 2*4);
->>>>>>> 6fd043f1
             if (low > high) {
                 verifyError("low must be less than or equal to high in tableswitch");
             }
@@ -1502,13 +1476,8 @@
         VerificationType stack_object_type = null;
         int n = change_sig_to_verificationType(sig_stream, field_type, 0);
         boolean is_assignable;
-<<<<<<< HEAD
-        switch (bcs.rawCode) {
+        switch (bcs.opcode()) {
             case GETSTATIC ->  {
-=======
-        switch (bcs.opcode()) {
-            case ClassFile.GETSTATIC ->  {
->>>>>>> 6fd043f1
                 for (int i = 0; i < n; i++) {
                     current_frame.push_stack(field_type[i]);
                 }
@@ -1649,13 +1618,8 @@
         mth_sig_verif_types = new sig_as_verification_types(verif_types);
         create_method_sig_entry(mth_sig_verif_types, sig);
         int nargs = mth_sig_verif_types.num_args();
-<<<<<<< HEAD
-        int bci = bcs.bci;
+        int bci = bcs.bci();
         if (opcode == INVOKEINTERFACE) {
-=======
-        int bci = bcs.bci();
-        if (opcode == ClassFile.INVOKEINTERFACE) {
->>>>>>> 6fd043f1
             if ((_method.codeArray()[bci+3] & 0xff) != (nargs+1)) {
                 verifyError("Inconsistent args count operand in invokeinterface");
             }
