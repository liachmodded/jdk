/*
 * Copyright (c) 2022, Oracle and/or its affiliates. All rights reserved.
 * DO NOT ALTER OR REMOVE COPYRIGHT NOTICES OR THIS FILE HEADER.
 *
 * This code is free software; you can redistribute it and/or modify it
 * under the terms of the GNU General Public License version 2 only, as
 * published by the Free Software Foundation.  Oracle designates this
 * particular file as subject to the "Classpath" exception as provided
 * by Oracle in the LICENSE file that accompanied this code.
 *
 * This code is distributed in the hope that it will be useful, but WITHOUT
 * ANY WARRANTY; without even the implied warranty of MERCHANTABILITY or
 * FITNESS FOR A PARTICULAR PURPOSE.  See the GNU General Public License
 * version 2 for more details (a copy is included in the LICENSE file that
 * accompanied this code).
 *
 * You should have received a copy of the GNU General Public License version
 * 2 along with this work; if not, write to the Free Software Foundation,
 * Inc., 51 Franklin St, Fifth Floor, Boston, MA 02110-1301 USA.
 *
 * Please contact Oracle, 500 Oracle Parkway, Redwood Shores, CA 94065 USA
 * or visit www.oracle.com if you need additional information or have any
 * questions.
 */
package jdk.internal.classfile;

import java.io.IOException;
import java.lang.constant.ClassDesc;
import java.nio.file.Files;
import java.nio.file.Path;
import java.util.function.Consumer;
import java.util.function.Function;

import jdk.internal.classfile.attribute.ModuleAttribute;
import jdk.internal.classfile.attribute.UnknownAttribute;
import jdk.internal.classfile.constantpool.ClassEntry;
import jdk.internal.classfile.constantpool.ConstantPoolBuilder;
import jdk.internal.classfile.constantpool.Utf8Entry;
import jdk.internal.classfile.impl.AbstractPoolEntry;
import jdk.internal.classfile.impl.ClassfileImpl;
import jdk.internal.classfile.impl.TemporaryConstantPool;
import java.lang.reflect.AccessFlag;
import jdk.internal.classfile.attribute.CharacterRangeInfo;
import jdk.internal.classfile.attribute.LocalVariableInfo;
import jdk.internal.classfile.attribute.LocalVariableTypeInfo;
import jdk.internal.classfile.instruction.ExceptionCatch;

/**
 * Represents a context for parsing, transforming, and generating classfiles.
 * A {@code Classfile} has a set of options that condition how parsing and
 * generation is done.
 */
public sealed interface Classfile
        permits ClassfileImpl {

    /**
     * {@return a new context with default options}
     */
    static Classfile of() {
        return new ClassfileImpl();
    }

    /**
     * {@return a new context with options altered from the default}
     * @param options the desired processing options
     * /
    static Classfile of(Option... options) {
        return of().withOptions(options);
    }

    /**
     * {@return a copy of the context with altered options}
     * @param options the desired processing options
     * /
    Classfile withOptions(Option... options);

    /**
     * An option that affects the parsing and writing of classfiles.
     */
    sealed interface Option {
    }

    /**
     * Option describing attribute mappers for custom attributes.
     * Default is only to process standard attributes.
     */
    sealed interface AttributeMapperOption extends Option
            permits ClassfileImpl.AttributeMapperOptionImpl {

        /**
         * {@return an option describing attribute mappers for custom attributes}
         * @param attributeMapper a function mapping attribute names to attribute mappers
         */
        static AttributeMapperOption of(Function<Utf8Entry, AttributeMapper<?>> attributeMapper) {
            return new ClassfileImpl.AttributeMapperOptionImpl(attributeMapper);
        }

        Function<Utf8Entry, AttributeMapper<?>> attributeMapper();
    }

    /**
     * Option describing the class hierarchy resolver to use when generating
     * stack maps.
     */
    sealed interface ClassHierarchyResolverOption extends Option
            permits ClassfileImpl.ClassHierarchyResolverOptionImpl {

        /**
         * {@return an option describing the class hierarchy resolver to use when
         * generating stack maps}
         * @param classHierarchyResolver the resolver
         */
        static ClassHierarchyResolverOption of(ClassHierarchyResolver classHierarchyResolver) {
            return new ClassfileImpl.ClassHierarchyResolverOptionImpl(classHierarchyResolver);
        }

        ClassHierarchyResolver classHierarchyResolver();
    }

<<<<<<< HEAD
    /**
     * Option describing whether to preserve the original constant pool when
     * transforming a classfile.  Reusing the constant pool enables significant
     * optimizations in processing time and minimizes differences between the
     * original and transformed classfile, but may result in a bigger classfile
     * when a classfile is significantly transformed.
     * Default is {@code SHARED_POOL} to preserve the original constant
     * pool.
     */
    enum ConstantPoolSharingOption implements Option {
        SHARED_POOL,
        NEW_POOL
=======
        /**
         * {@return an option describing whether or not to filter unresolved labels}
         * Default is to throw IllegalArgumentException when any {@link ExceptionCatch},
         * {@link LocalVariableInfo}, {@link LocalVariableTypeInfo}, or {@link CharacterRangeInfo}
         * reference to unresolved {@link Label} during bytecode serialization.
         * Setting this option to true filters the above elements instead.
         * @param b whether or not to automatically patch out unreachable code
         */
        static Option filterDeadLabels(boolean b) { return new Options.OptionValue(Options.Key.FILTER_DEAD_LABELS, b); }
>>>>>>> 4b8922f5
    }

    /**
     * Option describing whether or not to patch out unreachable code.
     * Default is {@code PATCH_DEAD_CODE} to automatically patch out unreachable
     * code with NOPs.
     */
    enum DeadCodeOption implements Option {
        PATCH_DEAD_CODE,
        KEEP_DEAD_CODE
    }

    /**
     * Option describing whether or not to filter unresolved labels.
     * Default is {@code FAIL_ON_DEAD_LABELS} to throw IllegalStateException
     * when any {@link ExceptionCatch}, {@link LocalVariableInfo},
     * {@link LocalVariableTypeInfo}, or {@link CharacterRangeInfo}
     * reference to unresolved {@link Label} during bytecode serialization.
     * Setting this option to {@code DROP_DEAD_LABELS} filters the above
     * elements instead.
     */
    enum DeadLabelsOption implements Option {
        FAIL_ON_DEAD_LABELS,
        DROP_DEAD_LABELS
    }

    /**
     * Option describing whether to process or discard debug elements.
     * Debug elements include the local variable table, local variable type
     * table, and character range table.  Discarding debug elements may
     * reduce the overhead of parsing or transforming classfiles.
     * Default is {@code PASS_DEBUG} to process debug elements.
     */
    enum DebugElementsOption implements Option {
        PASS_DEBUG,
        DROP_DEBUG
    }

    /**
     * Option describing whether to process or discard line numbers.
     * Discarding line numbers may reduce the overhead of parsing or transforming
     * classfiles.
     * Default is {@code PASS_LINE_NUMBERS} to process line numbers.
     */
    enum LineNumbersOption implements Option {
        PASS_LINE_NUMBERS,
        DROP_LINE_NUMBERS;
    }

    /**
     * Option describing whether or not to automatically rewrite short jumps to
     * long when necessary.
     * Default is {@code FIX_SHORT_JUMPS} to automatically rewrite jump
     * instructions.
     */
    enum ShortJumpsOption implements Option {
        FIX_SHORT_JUMPS,
        FAIL_ON_SHORT_JUMPS
    }

    /**
     * Option describing whether or not to generate stackmaps.
     * Default is {@code STACK_MAPS_WHEN_REQUIRED} to generate stack
     * maps for {@link #JAVA_6_VERSION} or above, where specifically for
     * {@link #JAVA_6_VERSION} the stack maps may not be generated.
     * @jvms 4.10.1 Verification by Type Checking
     */
    enum StackMapsOption implements Option {
        STACK_MAPS_WHEN_REQUIRED,
        STACK_MAPS_ALWAYS,
        STACK_MAPS_NEVER
    }

    /**
     * Option describing whether to process or discard unrecognized attributes.
     * Default is {@code PASS_UNKNOWN_ATTRIBUTES} to process unrecognized
     * attributes, and deliver as instances of {@link UnknownAttribute}.
     */
    enum UnknownAttributesOption implements Option {
        PASS_UNKNOWN_ATTRIBUTES,
        DROP_UNKNOWN_ATTRIBUTES
    }

    /**
     * Parse a classfile into a {@link ClassModel}.
     * @param bytes the bytes of the classfile
     * @return the class model
     */
    ClassModel parse(byte[] bytes);

    /**
     * Parse a classfile into a {@link ClassModel}.
     * @param path the path to the classfile
     * @return the class model
     */
    default ClassModel parse(Path path) throws IOException {
        return parse(Files.readAllBytes(path));
    }

    /**
     * Build a classfile into a byte array.
     * @param thisClass the name of the class to build
     * @param handler a handler that receives a {@link ClassBuilder}
     * @return the classfile bytes
     */
    default byte[] build(ClassDesc thisClass,
                         Consumer<? super ClassBuilder> handler) {
        ConstantPoolBuilder pool = ConstantPoolBuilder.of();
        return build(pool.classEntry(thisClass), pool, handler);
    }

    /**
     * Build a classfile into a byte array using the provided constant pool
     * builder (which encapsulates classfile processing options.)
     *
     * @param thisClassEntry the name of the class to build
     * @param constantPool the constant pool builder
     * @param handler a handler that receives a {@link ClassBuilder}
     * @return the classfile bytes
     */
    byte[] build(ClassEntry thisClassEntry,
                 ConstantPoolBuilder constantPool,
                 Consumer<? super ClassBuilder> handler);

    /**
     * Build a classfile into a file.
     * @param path the path to the file to write
     * @param thisClass the name of the class to build
     * @param handler a handler that receives a {@link ClassBuilder}
     */
    default void buildTo(Path path,
                         ClassDesc thisClass,
                         Consumer<ClassBuilder> handler) throws IOException {
        Files.write(path, build(thisClass, handler));
    }

    /**
     * Build a classfile into a file using the provided constant pool
     * builder (which encapsulates classfile processing options.)
     *
     * @param path the path to the file to write
     * @param thisClassEntry the name of the class to build
     * @param constantPool the constant pool builder
     * @param handler a handler that receives a {@link ClassBuilder}
     */
    default void buildTo(Path path,
                         ClassEntry thisClassEntry,
                         ConstantPoolBuilder constantPool,
                         Consumer<? super ClassBuilder> handler) throws IOException {
        Files.write(path, build(thisClassEntry, constantPool, handler));
    }

    /**
     * Build a module descriptor into a byte array.
     * @param moduleAttribute the {@code Module} attribute
     * @return the classfile bytes
     */
    default byte[] buildModule(ModuleAttribute moduleAttribute) {
        return buildModule(moduleAttribute, clb -> {});
    }

    /**
     * Build a module descriptor into a byte array.
     * @param moduleAttribute the {@code Module} attribute
     * @param handler a handler that receives a {@link ClassBuilder}
     * @return the classfile bytes
     */
    default byte[] buildModule(ModuleAttribute moduleAttribute,
                                     Consumer<? super ClassBuilder> handler) {
        return build(ClassDesc.of("module-info"), clb -> {
            clb.withFlags(AccessFlag.MODULE);
            clb.with(moduleAttribute);
            handler.accept(clb);
        });
    }

    /**
     * Build a module descriptor into a file.
     * @param path the file to write
     * @param moduleAttribute the {@code Module} attribute
     */
    default void buildModuleTo(Path path,
                                     ModuleAttribute moduleAttribute) throws IOException {
        buildModuleTo(path, moduleAttribute, clb -> {});
    }

    /**
     * Build a module descriptor into a file.
     * @param path the file to write
     * @param moduleAttribute the {@code Module} attribute
     * @param handler a handler that receives a {@link ClassBuilder}
     */
    default void buildModuleTo(Path path,
                                     ModuleAttribute moduleAttribute,
                                     Consumer<? super ClassBuilder> handler) throws IOException {
        Files.write(path, buildModule(moduleAttribute, handler));
    }

    /**
     * Transform one classfile into a new classfile with the aid of a
     * {@link ClassTransform}.  The transform will receive each element of
     * this class, as well as a {@link ClassBuilder} for building the new class.
     * The transform is free to preserve, remove, or replace elements as it
     * sees fit.
     *
     * @implNote
     * <p>This method behaves as if:
     * {@snippet lang=java :
     *     Classfile.of().build(thisClass(), ConstantPoolBuilder.of(this),
     *                     b -> b.transform(this, transform));
     * }
     *
     * @param model class model to transform
     * @param transform the transform
     * @return the bytes of the new class
     */
    default byte[] transform(ClassModel model, ClassTransform transform) {
        return transform(model, model.thisClass(), transform);
    }

    default byte[] transform(ClassModel model, ClassDesc newClassName, ClassTransform transform) {
        return transform(model, TemporaryConstantPool.INSTANCE.classEntry(newClassName), transform);
    }

    byte[] transform(ClassModel model, ClassEntry newClassName, ClassTransform transform);

    int MAGIC_NUMBER = 0xCAFEBABE;

    int NOP             = 0;
    int ACONST_NULL     = 1;
    int ICONST_M1       = 2;
    int ICONST_0        = 3;
    int ICONST_1        = 4;
    int ICONST_2        = 5;
    int ICONST_3        = 6;
    int ICONST_4        = 7;
    int ICONST_5        = 8;
    int LCONST_0        = 9;
    int LCONST_1        = 10;
    int FCONST_0        = 11;
    int FCONST_1        = 12;
    int FCONST_2        = 13;
    int DCONST_0        = 14;
    int DCONST_1        = 15;
    int BIPUSH          = 16;
    int SIPUSH          = 17;
    int LDC             = 18;
    int LDC_W           = 19;
    int LDC2_W          = 20;
    int ILOAD           = 21;
    int LLOAD           = 22;
    int FLOAD           = 23;
    int DLOAD           = 24;
    int ALOAD           = 25;
    int ILOAD_0         = 26;
    int ILOAD_1         = 27;
    int ILOAD_2         = 28;
    int ILOAD_3         = 29;
    int LLOAD_0         = 30;
    int LLOAD_1         = 31;
    int LLOAD_2         = 32;
    int LLOAD_3         = 33;
    int FLOAD_0         = 34;
    int FLOAD_1         = 35;
    int FLOAD_2         = 36;
    int FLOAD_3         = 37;
    int DLOAD_0         = 38;
    int DLOAD_1         = 39;
    int DLOAD_2         = 40;
    int DLOAD_3         = 41;
    int ALOAD_0         = 42;
    int ALOAD_1         = 43;
    int ALOAD_2         = 44;
    int ALOAD_3         = 45;
    int IALOAD          = 46;
    int LALOAD          = 47;
    int FALOAD          = 48;
    int DALOAD          = 49;
    int AALOAD          = 50;
    int BALOAD          = 51;
    int CALOAD          = 52;
    int SALOAD          = 53;
    int ISTORE          = 54;
    int LSTORE          = 55;
    int FSTORE          = 56;
    int DSTORE          = 57;
    int ASTORE          = 58;
    int ISTORE_0        = 59;
    int ISTORE_1        = 60;
    int ISTORE_2        = 61;
    int ISTORE_3        = 62;
    int LSTORE_0        = 63;
    int LSTORE_1        = 64;
    int LSTORE_2        = 65;
    int LSTORE_3        = 66;
    int FSTORE_0        = 67;
    int FSTORE_1        = 68;
    int FSTORE_2        = 69;
    int FSTORE_3        = 70;
    int DSTORE_0        = 71;
    int DSTORE_1        = 72;
    int DSTORE_2        = 73;
    int DSTORE_3        = 74;
    int ASTORE_0        = 75;
    int ASTORE_1        = 76;
    int ASTORE_2        = 77;
    int ASTORE_3        = 78;
    int IASTORE         = 79;
    int LASTORE         = 80;
    int FASTORE         = 81;
    int DASTORE         = 82;
    int AASTORE         = 83;
    int BASTORE         = 84;
    int CASTORE         = 85;
    int SASTORE         = 86;
    int POP             = 87;
    int POP2            = 88;
    int DUP             = 89;
    int DUP_X1          = 90;
    int DUP_X2          = 91;
    int DUP2            = 92;
    int DUP2_X1         = 93;
    int DUP2_X2         = 94;
    int SWAP            = 95;
    int IADD            = 96;
    int LADD            = 97;
    int FADD            = 98;
    int DADD            = 99;
    int ISUB            = 100;
    int LSUB            = 101;
    int FSUB            = 102;
    int DSUB            = 103;
    int IMUL            = 104;
    int LMUL            = 105;
    int FMUL            = 106;
    int DMUL            = 107;
    int IDIV            = 108;
    int LDIV            = 109;
    int FDIV            = 110;
    int DDIV            = 111;
    int IREM            = 112;
    int LREM            = 113;
    int FREM            = 114;
    int DREM            = 115;
    int INEG            = 116;
    int LNEG            = 117;
    int FNEG            = 118;
    int DNEG            = 119;
    int ISHL            = 120;
    int LSHL            = 121;
    int ISHR            = 122;
    int LSHR            = 123;
    int IUSHR           = 124;
    int LUSHR           = 125;
    int IAND            = 126;
    int LAND            = 127;
    int IOR             = 128;
    int LOR             = 129;
    int IXOR            = 130;
    int LXOR            = 131;
    int IINC            = 132;
    int I2L             = 133;
    int I2F             = 134;
    int I2D             = 135;
    int L2I             = 136;
    int L2F             = 137;
    int L2D             = 138;
    int F2I             = 139;
    int F2L             = 140;
    int F2D             = 141;
    int D2I             = 142;
    int D2L             = 143;
    int D2F             = 144;
    int I2B             = 145;
    int I2C             = 146;
    int I2S             = 147;
    int LCMP            = 148;
    int FCMPL           = 149;
    int FCMPG           = 150;
    int DCMPL           = 151;
    int DCMPG           = 152;
    int IFEQ            = 153;
    int IFNE            = 154;
    int IFLT            = 155;
    int IFGE            = 156;
    int IFGT            = 157;
    int IFLE            = 158;
    int IF_ICMPEQ       = 159;
    int IF_ICMPNE       = 160;
    int IF_ICMPLT       = 161;
    int IF_ICMPGE       = 162;
    int IF_ICMPGT       = 163;
    int IF_ICMPLE       = 164;
    int IF_ACMPEQ       = 165;
    int IF_ACMPNE       = 166;
    int GOTO            = 167;
    int JSR             = 168;
    int RET             = 169;
    int TABLESWITCH     = 170;
    int LOOKUPSWITCH    = 171;
    int IRETURN         = 172;
    int LRETURN         = 173;
    int FRETURN         = 174;
    int DRETURN         = 175;
    int ARETURN         = 176;
    int RETURN          = 177;
    int GETSTATIC       = 178;
    int PUTSTATIC       = 179;
    int GETFIELD        = 180;
    int PUTFIELD        = 181;
    int INVOKEVIRTUAL   = 182;
    int INVOKESPECIAL   = 183;
    int INVOKESTATIC    = 184;
    int INVOKEINTERFACE = 185;
    int INVOKEDYNAMIC   = 186;
    int NEW             = 187;
    int NEWARRAY        = 188;
    int ANEWARRAY       = 189;
    int ARRAYLENGTH     = 190;
    int ATHROW          = 191;
    int CHECKCAST       = 192;
    int INSTANCEOF      = 193;
    int MONITORENTER    = 194;
    int MONITOREXIT     = 195;
    int WIDE            = 196;
    int MULTIANEWARRAY  = 197;
    int IFNULL          = 198;
    int IFNONNULL       = 199;
    int GOTO_W          = 200;
    int JSR_W           = 201;

    int ACC_PUBLIC = 0x0001;
    int ACC_PROTECTED = 0x0004;
    int ACC_PRIVATE = 0x0002;
    int ACC_INTERFACE = 0x0200;
    int ACC_ENUM = 0x4000;
    int ACC_ANNOTATION = 0x2000;
    int ACC_SUPER = 0x0020;
    int ACC_ABSTRACT = 0x0400;
    int ACC_VOLATILE = 0x0040;
    int ACC_TRANSIENT = 0x0080;
    int ACC_SYNTHETIC = 0x1000;
    int ACC_STATIC = 0x0008;
    int ACC_FINAL = 0x0010;
    int ACC_SYNCHRONIZED = 0x0020;
    int ACC_BRIDGE = 0x0040;
    int ACC_VARARGS = 0x0080;
    int ACC_NATIVE = 0x0100;
    int ACC_STRICT = 0x0800;
    int ACC_MODULE = 0x8000;
    int ACC_OPEN = 0x20;
    int ACC_MANDATED = 0x8000;
    int ACC_TRANSITIVE = 0x20;
    int ACC_STATIC_PHASE = 0x40;

    int CRT_STATEMENT       = 0x0001;
    int CRT_BLOCK           = 0x0002;
    int CRT_ASSIGNMENT      = 0x0004;
    int CRT_FLOW_CONTROLLER = 0x0008;
    int CRT_FLOW_TARGET     = 0x0010;
    int CRT_INVOKE          = 0x0020;
    int CRT_CREATE          = 0x0040;
    int CRT_BRANCH_TRUE     = 0x0080;
    int CRT_BRANCH_FALSE    = 0x0100;

    int TAG_CLASS = 7;
    int TAG_CONSTANTDYNAMIC = 17;
    int TAG_DOUBLE = 6;
    int TAG_FIELDREF = 9;
    int TAG_FLOAT = 4;
    int TAG_INTEGER = 3;
    int TAG_INTERFACEMETHODREF = 11;
    int TAG_INVOKEDYNAMIC = 18;
    int TAG_LONG = 5;
    int TAG_METHODHANDLE = 15;
    int TAG_METHODREF = 10;
    int TAG_METHODTYPE = 16;
    int TAG_MODULE = 19;
    int TAG_NAMEANDTYPE = 12;
    int TAG_PACKAGE = 20;
    int TAG_STRING = 8;
    int TAG_UNICODE = 2;
    int TAG_UTF8 = 1;

    //type annotations
    int TAT_CLASS_TYPE_PARAMETER = 0x00;
    int TAT_METHOD_TYPE_PARAMETER = 0x01;
    int TAT_CLASS_EXTENDS = 0x10;
    int TAT_CLASS_TYPE_PARAMETER_BOUND = 0x11;
    int TAT_METHOD_TYPE_PARAMETER_BOUND = 0x12;
    int TAT_FIELD = 0x13;
    int TAT_METHOD_RETURN = 0x14;
    int TAT_METHOD_RECEIVER = 0x15;
    int TAT_METHOD_FORMAL_PARAMETER = 0x16;
    int TAT_THROWS = 0x17;
    int TAT_LOCAL_VARIABLE = 0x40;
    int TAT_RESOURCE_VARIABLE = 0x41;
    int TAT_EXCEPTION_PARAMETER = 0x42;
    int TAT_INSTANCEOF = 0x43;
    int TAT_NEW = 0x44;
    int TAT_CONSTRUCTOR_REFERENCE = 0x45;
    int TAT_METHOD_REFERENCE = 0x46;
    int TAT_CAST = 0x47;
    int TAT_CONSTRUCTOR_INVOCATION_TYPE_ARGUMENT = 0x48;
    int TAT_METHOD_INVOCATION_TYPE_ARGUMENT = 0x49;
    int TAT_CONSTRUCTOR_REFERENCE_TYPE_ARGUMENT = 0x4A;
    int TAT_METHOD_REFERENCE_TYPE_ARGUMENT = 0x4B;

    //stackmap verification types
    int VT_TOP = 0;
    int VT_INTEGER = 1;
    int VT_FLOAT = 2;
    int VT_DOUBLE = 3;
    int VT_LONG = 4;
    int VT_NULL = 5;
    int VT_UNINITIALIZED_THIS = 6;
    int VT_OBJECT = 7;
    int VT_UNINITIALIZED = 8;

    int DEFAULT_CLASS_FLAGS = ACC_PUBLIC;

    int JAVA_1_VERSION = 45;
    int JAVA_2_VERSION = 46;
    int JAVA_3_VERSION = 47;
    int JAVA_4_VERSION = 48;
    int JAVA_5_VERSION = 49;
    int JAVA_6_VERSION = 50;
    int JAVA_7_VERSION = 51;
    int JAVA_8_VERSION = 52;
    int JAVA_9_VERSION = 53;
    int JAVA_10_VERSION = 54;
    int JAVA_11_VERSION = 55;
    int JAVA_12_VERSION = 56;
    int JAVA_13_VERSION = 57;
    int JAVA_14_VERSION = 58;
    int JAVA_15_VERSION = 59;
    int JAVA_16_VERSION = 60;
    int JAVA_17_VERSION = 61;
    int JAVA_18_VERSION = 62;
    int JAVA_19_VERSION = 63;
    int JAVA_20_VERSION = 64;
    int JAVA_21_VERSION = 65;

    int LATEST_MAJOR_VERSION = JAVA_21_VERSION;
    int LATEST_MINOR_VERSION = 0;
    int PREVIEW_MINOR_VERSION = -1;

}<|MERGE_RESOLUTION|>--- conflicted
+++ resolved
@@ -63,7 +63,7 @@
     /**
      * {@return a new context with options altered from the default}
      * @param options the desired processing options
-     * /
+     */
     static Classfile of(Option... options) {
         return of().withOptions(options);
     }
@@ -71,7 +71,7 @@
     /**
      * {@return a copy of the context with altered options}
      * @param options the desired processing options
-     * /
+     */
     Classfile withOptions(Option... options);
 
     /**
@@ -117,7 +117,6 @@
         ClassHierarchyResolver classHierarchyResolver();
     }
 
-<<<<<<< HEAD
     /**
      * Option describing whether to preserve the original constant pool when
      * transforming a classfile.  Reusing the constant pool enables significant
@@ -130,17 +129,6 @@
     enum ConstantPoolSharingOption implements Option {
         SHARED_POOL,
         NEW_POOL
-=======
-        /**
-         * {@return an option describing whether or not to filter unresolved labels}
-         * Default is to throw IllegalArgumentException when any {@link ExceptionCatch},
-         * {@link LocalVariableInfo}, {@link LocalVariableTypeInfo}, or {@link CharacterRangeInfo}
-         * reference to unresolved {@link Label} during bytecode serialization.
-         * Setting this option to true filters the above elements instead.
-         * @param b whether or not to automatically patch out unreachable code
-         */
-        static Option filterDeadLabels(boolean b) { return new Options.OptionValue(Options.Key.FILTER_DEAD_LABELS, b); }
->>>>>>> 4b8922f5
     }
 
     /**
