--- conflicted
+++ resolved
@@ -353,7 +353,6 @@
         } catch (NoSuchMethodException ex) {
             return null;
         }
-<<<<<<< HEAD
         return generateSerializableConstructor(cl, constructorToCall);
     }
 
@@ -379,33 +378,6 @@
                 InvokeAccessHolder.ACCESS.serializableConstructorAccessor(cl, constructorToCall));
 
         langReflectAccess.setConstructorAccessor(c, accessor);
-=======
-        return generateConstructor(cl, constructorToCall);
-    }
-
-    private final Constructor<?> generateConstructor(Class<?> cl,
-                                                     Constructor<?> constructorToCall) {
-
-
-        ConstructorAccessor acc = new SerializationConstructorAccessorGenerator().
-            generateSerializationConstructor(cl,
-                                             constructorToCall.getParameterTypes(),
-                                             constructorToCall.getModifiers(),
-                                             constructorToCall.getDeclaringClass());
-        Constructor<?> c = newConstructor(constructorToCall.getDeclaringClass(),
-                                          constructorToCall.getParameterTypes(),
-                                          constructorToCall.getExceptionTypes(),
-                                          constructorToCall.getModifiers(),
-                                          langReflectAccess.
-                                          getConstructorSlot(constructorToCall),
-                                          langReflectAccess.
-                                          getConstructorSignature(constructorToCall),
-                                          langReflectAccess.
-                                          getConstructorAnnotations(constructorToCall),
-                                          langReflectAccess.
-                                          getConstructorParameterAnnotations(constructorToCall));
-        setConstructorAccessor(c, acc);
->>>>>>> 46add3f8
         c.setAccessible(true);
         return c;
     }
