--- conflicted
+++ resolved
@@ -57,7 +57,6 @@
 import jdk.internal.javac.PreviewFeature;
 
 /**
-<<<<<<< HEAD
  * Models a {@code type_annotation} structure (JVMS {@jvms 4.7.20}). This model
  * indicates the annotated type within a declaration or expression and the part
  * of the indicated type that is annotated, in addition to what is {@linkplain
@@ -69,9 +68,6 @@
  * <p>
  * Two {@code TypeAnnotation} objects should be compared using the {@link
  * Object#equals(Object) equals} method.
-=======
- * Models an annotation on a type use, as defined in JVMS {@jvms 4.7.19} and {@jvms 4.7.20}.
->>>>>>> 07352c67
  *
  * @see Annotation
  * @see RuntimeVisibleTypeAnnotationsAttribute
